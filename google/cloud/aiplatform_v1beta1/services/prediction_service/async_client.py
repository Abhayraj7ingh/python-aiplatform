# -*- coding: utf-8 -*-
# Copyright 2023 Google LLC
#
# Licensed under the Apache License, Version 2.0 (the "License");
# you may not use this file except in compliance with the License.
# You may obtain a copy of the License at
#
#     http://www.apache.org/licenses/LICENSE-2.0
#
# Unless required by applicable law or agreed to in writing, software
# distributed under the License is distributed on an "AS IS" BASIS,
# WITHOUT WARRANTIES OR CONDITIONS OF ANY KIND, either express or implied.
# See the License for the specific language governing permissions and
# limitations under the License.
#
from collections import OrderedDict
import functools
import re
<<<<<<< HEAD
import pkg_resources
=======
>>>>>>> ff475130
from typing import (
    Dict,
    Mapping,
    MutableMapping,
    MutableSequence,
    Optional,
<<<<<<< HEAD
    AsyncIterable,
    Awaitable,
=======
>>>>>>> ff475130
    Sequence,
    Tuple,
    Type,
    Union,
)

from google.cloud.aiplatform_v1beta1 import gapic_version as package_version

from google.api_core.client_options import ClientOptions
from google.api_core import exceptions as core_exceptions
from google.api_core import gapic_v1
from google.api_core import retry as retries
from google.auth import credentials as ga_credentials  # type: ignore
from google.oauth2 import service_account  # type: ignore

try:
    OptionalRetry = Union[retries.Retry, gapic_v1.method._MethodDefault]
except AttributeError:  # pragma: NO COVER
    OptionalRetry = Union[retries.Retry, object]  # type: ignore

from google.api import httpbody_pb2  # type: ignore
from google.cloud.aiplatform_v1beta1.types import explanation
from google.cloud.aiplatform_v1beta1.types import prediction_service
from google.cloud.aiplatform_v1beta1.types import types
from google.cloud.location import locations_pb2  # type: ignore
from google.iam.v1 import iam_policy_pb2  # type: ignore
from google.iam.v1 import policy_pb2  # type: ignore
from google.longrunning import operations_pb2
from google.protobuf import any_pb2  # type: ignore
from google.protobuf import struct_pb2  # type: ignore
from .transports.base import PredictionServiceTransport, DEFAULT_CLIENT_INFO
from .transports.grpc_asyncio import PredictionServiceGrpcAsyncIOTransport
from .client import PredictionServiceClient


class PredictionServiceAsyncClient:
    """A service for online predictions and explanations."""

    _client: PredictionServiceClient

    DEFAULT_ENDPOINT = PredictionServiceClient.DEFAULT_ENDPOINT
    DEFAULT_MTLS_ENDPOINT = PredictionServiceClient.DEFAULT_MTLS_ENDPOINT

    endpoint_path = staticmethod(PredictionServiceClient.endpoint_path)
    parse_endpoint_path = staticmethod(PredictionServiceClient.parse_endpoint_path)
    model_path = staticmethod(PredictionServiceClient.model_path)
    parse_model_path = staticmethod(PredictionServiceClient.parse_model_path)
    common_billing_account_path = staticmethod(
        PredictionServiceClient.common_billing_account_path
    )
    parse_common_billing_account_path = staticmethod(
        PredictionServiceClient.parse_common_billing_account_path
    )
    common_folder_path = staticmethod(PredictionServiceClient.common_folder_path)
    parse_common_folder_path = staticmethod(
        PredictionServiceClient.parse_common_folder_path
    )
    common_organization_path = staticmethod(
        PredictionServiceClient.common_organization_path
    )
    parse_common_organization_path = staticmethod(
        PredictionServiceClient.parse_common_organization_path
    )
    common_project_path = staticmethod(PredictionServiceClient.common_project_path)
    parse_common_project_path = staticmethod(
        PredictionServiceClient.parse_common_project_path
    )
    common_location_path = staticmethod(PredictionServiceClient.common_location_path)
    parse_common_location_path = staticmethod(
        PredictionServiceClient.parse_common_location_path
    )

    @classmethod
    def from_service_account_info(cls, info: dict, *args, **kwargs):
        """Creates an instance of this client using the provided credentials
            info.

        Args:
            info (dict): The service account private key info.
            args: Additional arguments to pass to the constructor.
            kwargs: Additional arguments to pass to the constructor.

        Returns:
            PredictionServiceAsyncClient: The constructed client.
        """
        return PredictionServiceClient.from_service_account_info.__func__(PredictionServiceAsyncClient, info, *args, **kwargs)  # type: ignore

    @classmethod
    def from_service_account_file(cls, filename: str, *args, **kwargs):
        """Creates an instance of this client using the provided credentials
            file.

        Args:
            filename (str): The path to the service account private key json
                file.
            args: Additional arguments to pass to the constructor.
            kwargs: Additional arguments to pass to the constructor.

        Returns:
            PredictionServiceAsyncClient: The constructed client.
        """
        return PredictionServiceClient.from_service_account_file.__func__(PredictionServiceAsyncClient, filename, *args, **kwargs)  # type: ignore

    from_service_account_json = from_service_account_file

    @classmethod
    def get_mtls_endpoint_and_cert_source(
        cls, client_options: Optional[ClientOptions] = None
    ):
        """Return the API endpoint and client cert source for mutual TLS.

        The client cert source is determined in the following order:
        (1) if `GOOGLE_API_USE_CLIENT_CERTIFICATE` environment variable is not "true", the
        client cert source is None.
        (2) if `client_options.client_cert_source` is provided, use the provided one; if the
        default client cert source exists, use the default one; otherwise the client cert
        source is None.

        The API endpoint is determined in the following order:
        (1) if `client_options.api_endpoint` if provided, use the provided one.
        (2) if `GOOGLE_API_USE_CLIENT_CERTIFICATE` environment variable is "always", use the
        default mTLS endpoint; if the environment variable is "never", use the default API
        endpoint; otherwise if client cert source exists, use the default mTLS endpoint, otherwise
        use the default API endpoint.

        More details can be found at https://google.aip.dev/auth/4114.

        Args:
            client_options (google.api_core.client_options.ClientOptions): Custom options for the
                client. Only the `api_endpoint` and `client_cert_source` properties may be used
                in this method.

        Returns:
            Tuple[str, Callable[[], Tuple[bytes, bytes]]]: returns the API endpoint and the
                client cert source to use.

        Raises:
            google.auth.exceptions.MutualTLSChannelError: If any errors happen.
        """
        return PredictionServiceClient.get_mtls_endpoint_and_cert_source(client_options)  # type: ignore

    @property
    def transport(self) -> PredictionServiceTransport:
        """Returns the transport used by the client instance.

        Returns:
            PredictionServiceTransport: The transport used by the client instance.
        """
        return self._client.transport

    get_transport_class = functools.partial(
        type(PredictionServiceClient).get_transport_class, type(PredictionServiceClient)
    )

    def __init__(
        self,
        *,
        credentials: Optional[ga_credentials.Credentials] = None,
        transport: Union[str, PredictionServiceTransport] = "grpc_asyncio",
        client_options: Optional[ClientOptions] = None,
        client_info: gapic_v1.client_info.ClientInfo = DEFAULT_CLIENT_INFO,
    ) -> None:
        """Instantiates the prediction service client.

        Args:
            credentials (Optional[google.auth.credentials.Credentials]): The
                authorization credentials to attach to requests. These
                credentials identify the application to the service; if none
                are specified, the client will attempt to ascertain the
                credentials from the environment.
            transport (Union[str, ~.PredictionServiceTransport]): The
                transport to use. If set to None, a transport is chosen
                automatically.
            client_options (ClientOptions): Custom options for the client. It
                won't take effect if a ``transport`` instance is provided.
                (1) The ``api_endpoint`` property can be used to override the
                default endpoint provided by the client. GOOGLE_API_USE_MTLS_ENDPOINT
                environment variable can also be used to override the endpoint:
                "always" (always use the default mTLS endpoint), "never" (always
                use the default regular endpoint) and "auto" (auto switch to the
                default mTLS endpoint if client certificate is present, this is
                the default value). However, the ``api_endpoint`` property takes
                precedence if provided.
                (2) If GOOGLE_API_USE_CLIENT_CERTIFICATE environment variable
                is "true", then the ``client_cert_source`` property can be used
                to provide client certificate for mutual TLS transport. If
                not provided, the default SSL client certificate will be used if
                present. If GOOGLE_API_USE_CLIENT_CERTIFICATE is "false" or not
                set, no client certificate will be used.

        Raises:
            google.auth.exceptions.MutualTlsChannelError: If mutual TLS transport
                creation failed for any reason.
        """
        self._client = PredictionServiceClient(
            credentials=credentials,
            transport=transport,
            client_options=client_options,
            client_info=client_info,
        )

    async def predict(
        self,
        request: Optional[Union[prediction_service.PredictRequest, dict]] = None,
        *,
        endpoint: Optional[str] = None,
        instances: Optional[MutableSequence[struct_pb2.Value]] = None,
        parameters: Optional[struct_pb2.Value] = None,
        retry: OptionalRetry = gapic_v1.method.DEFAULT,
        timeout: Union[float, object] = gapic_v1.method.DEFAULT,
        metadata: Sequence[Tuple[str, str]] = (),
    ) -> prediction_service.PredictResponse:
        r"""Perform an online prediction.

        .. code-block:: python

            # This snippet has been automatically generated and should be regarded as a
            # code template only.
            # It will require modifications to work:
            # - It may require correct/in-range values for request initialization.
            # - It may require specifying regional endpoints when creating the service
            #   client as shown in:
            #   https://googleapis.dev/python/google-api-core/latest/client_options.html
            from google.cloud import aiplatform_v1beta1

            async def sample_predict():
                # Create a client
                client = aiplatform_v1beta1.PredictionServiceAsyncClient()

                # Initialize request argument(s)
                instances = aiplatform_v1beta1.Value()
                instances.null_value = "NULL_VALUE"

                request = aiplatform_v1beta1.PredictRequest(
                    endpoint="endpoint_value",
                    instances=instances,
                )

                # Make the request
                response = await client.predict(request=request)

                # Handle the response
                print(response)

        Args:
            request (Optional[Union[google.cloud.aiplatform_v1beta1.types.PredictRequest, dict]]):
                The request object. Request message for
                [PredictionService.Predict][google.cloud.aiplatform.v1beta1.PredictionService.Predict].
            endpoint (:class:`str`):
                Required. The name of the Endpoint requested to serve
                the prediction. Format:
                ``projects/{project}/locations/{location}/endpoints/{endpoint}``

                This corresponds to the ``endpoint`` field
                on the ``request`` instance; if ``request`` is provided, this
                should not be set.
            instances (:class:`MutableSequence[google.protobuf.struct_pb2.Value]`):
                Required. The instances that are the input to the
                prediction call. A DeployedModel may have an upper limit
                on the number of instances it supports per request, and
                when it is exceeded the prediction call errors in case
                of AutoML Models, or, in case of customer created
                Models, the behaviour is as documented by that Model.
                The schema of any single instance may be specified via
                Endpoint's DeployedModels'
                [Model's][google.cloud.aiplatform.v1beta1.DeployedModel.model]
                [PredictSchemata's][google.cloud.aiplatform.v1beta1.Model.predict_schemata]
                [instance_schema_uri][google.cloud.aiplatform.v1beta1.PredictSchemata.instance_schema_uri].

                This corresponds to the ``instances`` field
                on the ``request`` instance; if ``request`` is provided, this
                should not be set.
            parameters (:class:`google.protobuf.struct_pb2.Value`):
                The parameters that govern the prediction. The schema of
                the parameters may be specified via Endpoint's
                DeployedModels' [Model's
                ][google.cloud.aiplatform.v1beta1.DeployedModel.model]
                [PredictSchemata's][google.cloud.aiplatform.v1beta1.Model.predict_schemata]
                [parameters_schema_uri][google.cloud.aiplatform.v1beta1.PredictSchemata.parameters_schema_uri].

                This corresponds to the ``parameters`` field
                on the ``request`` instance; if ``request`` is provided, this
                should not be set.
            retry (google.api_core.retry.Retry): Designation of what errors, if any,
                should be retried.
            timeout (float): The timeout for this request.
            metadata (Sequence[Tuple[str, str]]): Strings which should be
                sent along with the request as metadata.

        Returns:
            google.cloud.aiplatform_v1beta1.types.PredictResponse:
                Response message for
                   [PredictionService.Predict][google.cloud.aiplatform.v1beta1.PredictionService.Predict].

        """
        # Create or coerce a protobuf request object.
        # Quick check: If we got a request object, we should *not* have
        # gotten any keyword arguments that map to the request.
        has_flattened_params = any([endpoint, instances, parameters])
        if request is not None and has_flattened_params:
            raise ValueError(
                "If the `request` argument is set, then none of "
                "the individual field arguments should be set."
            )

        request = prediction_service.PredictRequest(request)

        # If we have keyword arguments corresponding to fields on the
        # request, apply these.
        if endpoint is not None:
            request.endpoint = endpoint
        if parameters is not None:
            request.parameters = parameters
        if instances:
            request.instances.extend(instances)

        # Wrap the RPC method; this adds retry and timeout information,
        # and friendly error handling.
        rpc = gapic_v1.method_async.wrap_method(
            self._client._transport.predict,
            default_timeout=5.0,
            client_info=DEFAULT_CLIENT_INFO,
        )

        # Certain fields should be provided within the metadata header;
        # add these here.
        metadata = tuple(metadata) + (
            gapic_v1.routing_header.to_grpc_metadata((("endpoint", request.endpoint),)),
        )

        # Send the request.
        response = await rpc(
            request,
            retry=retry,
            timeout=timeout,
            metadata=metadata,
        )

        # Done; return the response.
        return response

    async def raw_predict(
        self,
        request: Optional[Union[prediction_service.RawPredictRequest, dict]] = None,
        *,
        endpoint: Optional[str] = None,
        http_body: Optional[httpbody_pb2.HttpBody] = None,
        retry: OptionalRetry = gapic_v1.method.DEFAULT,
        timeout: Union[float, object] = gapic_v1.method.DEFAULT,
        metadata: Sequence[Tuple[str, str]] = (),
    ) -> httpbody_pb2.HttpBody:
        r"""Perform an online prediction with an arbitrary HTTP payload.

        The response includes the following HTTP headers:

        -  ``X-Vertex-AI-Endpoint-Id``: ID of the
           [Endpoint][google.cloud.aiplatform.v1beta1.Endpoint] that
           served this prediction.

        -  ``X-Vertex-AI-Deployed-Model-Id``: ID of the Endpoint's
           [DeployedModel][google.cloud.aiplatform.v1beta1.DeployedModel]
           that served this prediction.

        .. code-block:: python

            # This snippet has been automatically generated and should be regarded as a
            # code template only.
            # It will require modifications to work:
            # - It may require correct/in-range values for request initialization.
            # - It may require specifying regional endpoints when creating the service
            #   client as shown in:
            #   https://googleapis.dev/python/google-api-core/latest/client_options.html
            from google.cloud import aiplatform_v1beta1

            async def sample_raw_predict():
                # Create a client
                client = aiplatform_v1beta1.PredictionServiceAsyncClient()

                # Initialize request argument(s)
                request = aiplatform_v1beta1.RawPredictRequest(
                    endpoint="endpoint_value",
                )

                # Make the request
                response = await client.raw_predict(request=request)

                # Handle the response
                print(response)

        Args:
            request (Optional[Union[google.cloud.aiplatform_v1beta1.types.RawPredictRequest, dict]]):
                The request object. Request message for
                [PredictionService.RawPredict][google.cloud.aiplatform.v1beta1.PredictionService.RawPredict].
            endpoint (:class:`str`):
                Required. The name of the Endpoint requested to serve
                the prediction. Format:
                ``projects/{project}/locations/{location}/endpoints/{endpoint}``

                This corresponds to the ``endpoint`` field
                on the ``request`` instance; if ``request`` is provided, this
                should not be set.
            http_body (:class:`google.api.httpbody_pb2.HttpBody`):
                The prediction input. Supports HTTP headers and
                arbitrary data payload.

                A
                [DeployedModel][google.cloud.aiplatform.v1beta1.DeployedModel]
                may have an upper limit on the number of instances it
                supports per request. When this limit it is exceeded for
                an AutoML model, the
                [RawPredict][google.cloud.aiplatform.v1beta1.PredictionService.RawPredict]
                method returns an error. When this limit is exceeded for
                a custom-trained model, the behavior varies depending on
                the model.

                You can specify the schema for each instance in the
                [predict_schemata.instance_schema_uri][google.cloud.aiplatform.v1beta1.PredictSchemata.instance_schema_uri]
                field when you create a
                [Model][google.cloud.aiplatform.v1beta1.Model]. This
                schema applies when you deploy the ``Model`` as a
                ``DeployedModel`` to an
                [Endpoint][google.cloud.aiplatform.v1beta1.Endpoint] and
                use the ``RawPredict`` method.

                This corresponds to the ``http_body`` field
                on the ``request`` instance; if ``request`` is provided, this
                should not be set.
            retry (google.api_core.retry.Retry): Designation of what errors, if any,
                should be retried.
            timeout (float): The timeout for this request.
            metadata (Sequence[Tuple[str, str]]): Strings which should be
                sent along with the request as metadata.

        Returns:
            google.api.httpbody_pb2.HttpBody:
                Message that represents an arbitrary HTTP body. It should only be used for
                   payload formats that can't be represented as JSON,
                   such as raw binary or an HTML page.

                   This message can be used both in streaming and
                   non-streaming API methods in the request as well as
                   the response.

                   It can be used as a top-level request field, which is
                   convenient if one wants to extract parameters from
                   either the URL or HTTP template into the request
                   fields and also want access to the raw HTTP body.

                   Example:

                      message GetResourceRequest {
                         // A unique request id. string request_id = 1;

                         // The raw HTTP body is bound to this field.
                         google.api.HttpBody http_body = 2;

                      }

                      service ResourceService {
                         rpc GetResource(GetResourceRequest)
                            returns (google.api.HttpBody);

                         rpc UpdateResource(google.api.HttpBody)
                            returns (google.protobuf.Empty);

                      }

                   Example with streaming methods:

                      service CaldavService {
                         rpc GetCalendar(stream google.api.HttpBody)
                            returns (stream google.api.HttpBody);

                         rpc UpdateCalendar(stream google.api.HttpBody)
                            returns (stream google.api.HttpBody);

                      }

                   Use of this type only changes how the request and
                   response bodies are handled, all other features will
                   continue to work unchanged.

        """
        # Create or coerce a protobuf request object.
        # Quick check: If we got a request object, we should *not* have
        # gotten any keyword arguments that map to the request.
        has_flattened_params = any([endpoint, http_body])
        if request is not None and has_flattened_params:
            raise ValueError(
                "If the `request` argument is set, then none of "
                "the individual field arguments should be set."
            )

        request = prediction_service.RawPredictRequest(request)

        # If we have keyword arguments corresponding to fields on the
        # request, apply these.
        if endpoint is not None:
            request.endpoint = endpoint
        if http_body is not None:
            request.http_body = http_body

        # Wrap the RPC method; this adds retry and timeout information,
        # and friendly error handling.
        rpc = gapic_v1.method_async.wrap_method(
            self._client._transport.raw_predict,
            default_timeout=None,
            client_info=DEFAULT_CLIENT_INFO,
        )

        # Certain fields should be provided within the metadata header;
        # add these here.
        metadata = tuple(metadata) + (
            gapic_v1.routing_header.to_grpc_metadata((("endpoint", request.endpoint),)),
        )

        # Send the request.
        response = await rpc(
            request,
            retry=retry,
            timeout=timeout,
            metadata=metadata,
        )

        # Done; return the response.
        return response

    def server_streaming_predict(
        self,
        request: Optional[
            Union[prediction_service.StreamingPredictRequest, dict]
        ] = None,
        *,
        retry: OptionalRetry = gapic_v1.method.DEFAULT,
        timeout: Union[float, object] = gapic_v1.method.DEFAULT,
        metadata: Sequence[Tuple[str, str]] = (),
    ) -> Awaitable[AsyncIterable[prediction_service.StreamingPredictResponse]]:
        r"""Perform a server-side streaming online prediction
        request for Vertex LLM streaming.

        .. code-block:: python

            # This snippet has been automatically generated and should be regarded as a
            # code template only.
            # It will require modifications to work:
            # - It may require correct/in-range values for request initialization.
            # - It may require specifying regional endpoints when creating the service
            #   client as shown in:
            #   https://googleapis.dev/python/google-api-core/latest/client_options.html
            from google.cloud import aiplatform_v1beta1

            async def sample_server_streaming_predict():
                # Create a client
                client = aiplatform_v1beta1.PredictionServiceAsyncClient()

                # Initialize request argument(s)
                request = aiplatform_v1beta1.StreamingPredictRequest(
                    endpoint="endpoint_value",
                )

                # Make the request
                stream = await client.server_streaming_predict(request=request)

                # Handle the response
                async for response in stream:
                    print(response)

        Args:
            request (Optional[Union[google.cloud.aiplatform_v1beta1.types.StreamingPredictRequest, dict]]):
                The request object. Request message for
                [PredictionService.StreamingPredict][google.cloud.aiplatform.v1beta1.PredictionService.StreamingPredict].

                The first message must contain
                [endpoint][google.cloud.aiplatform.v1beta1.StreamingPredictRequest.endpoint]
                field and optionally [input][]. The subsequent messages
                must contain [input][].
            retry (google.api_core.retry.Retry): Designation of what errors, if any,
                should be retried.
            timeout (float): The timeout for this request.
            metadata (Sequence[Tuple[str, str]]): Strings which should be
                sent along with the request as metadata.

        Returns:
            AsyncIterable[google.cloud.aiplatform_v1beta1.types.StreamingPredictResponse]:
                Response message for
                   [PredictionService.StreamingPredict][google.cloud.aiplatform.v1beta1.PredictionService.StreamingPredict].

        """
        # Create or coerce a protobuf request object.
        request = prediction_service.StreamingPredictRequest(request)

        # Wrap the RPC method; this adds retry and timeout information,
        # and friendly error handling.
        rpc = gapic_v1.method_async.wrap_method(
            self._client._transport.server_streaming_predict,
            default_timeout=None,
            client_info=DEFAULT_CLIENT_INFO,
        )

        # Certain fields should be provided within the metadata header;
        # add these here.
        metadata = tuple(metadata) + (
            gapic_v1.routing_header.to_grpc_metadata((("endpoint", request.endpoint),)),
        )

        # Send the request.
        response = rpc(
            request,
            retry=retry,
            timeout=timeout,
            metadata=metadata,
        )

        # Done; return the response.
        return response

    async def explain(
        self,
        request: Optional[Union[prediction_service.ExplainRequest, dict]] = None,
        *,
        endpoint: Optional[str] = None,
        instances: Optional[MutableSequence[struct_pb2.Value]] = None,
        parameters: Optional[struct_pb2.Value] = None,
        deployed_model_id: Optional[str] = None,
        retry: OptionalRetry = gapic_v1.method.DEFAULT,
        timeout: Union[float, object] = gapic_v1.method.DEFAULT,
        metadata: Sequence[Tuple[str, str]] = (),
    ) -> prediction_service.ExplainResponse:
        r"""Perform an online explanation.

        If
        [deployed_model_id][google.cloud.aiplatform.v1beta1.ExplainRequest.deployed_model_id]
        is specified, the corresponding DeployModel must have
        [explanation_spec][google.cloud.aiplatform.v1beta1.DeployedModel.explanation_spec]
        populated. If
        [deployed_model_id][google.cloud.aiplatform.v1beta1.ExplainRequest.deployed_model_id]
        is not specified, all DeployedModels must have
        [explanation_spec][google.cloud.aiplatform.v1beta1.DeployedModel.explanation_spec]
        populated.

        .. code-block:: python

            # This snippet has been automatically generated and should be regarded as a
            # code template only.
            # It will require modifications to work:
            # - It may require correct/in-range values for request initialization.
            # - It may require specifying regional endpoints when creating the service
            #   client as shown in:
            #   https://googleapis.dev/python/google-api-core/latest/client_options.html
            from google.cloud import aiplatform_v1beta1

            async def sample_explain():
                # Create a client
                client = aiplatform_v1beta1.PredictionServiceAsyncClient()

                # Initialize request argument(s)
                instances = aiplatform_v1beta1.Value()
                instances.null_value = "NULL_VALUE"

                request = aiplatform_v1beta1.ExplainRequest(
                    endpoint="endpoint_value",
                    instances=instances,
                )

                # Make the request
                response = await client.explain(request=request)

                # Handle the response
                print(response)

        Args:
            request (Optional[Union[google.cloud.aiplatform_v1beta1.types.ExplainRequest, dict]]):
                The request object. Request message for
                [PredictionService.Explain][google.cloud.aiplatform.v1beta1.PredictionService.Explain].
            endpoint (:class:`str`):
                Required. The name of the Endpoint requested to serve
                the explanation. Format:
                ``projects/{project}/locations/{location}/endpoints/{endpoint}``

                This corresponds to the ``endpoint`` field
                on the ``request`` instance; if ``request`` is provided, this
                should not be set.
            instances (:class:`MutableSequence[google.protobuf.struct_pb2.Value]`):
                Required. The instances that are the input to the
                explanation call. A DeployedModel may have an upper
                limit on the number of instances it supports per
                request, and when it is exceeded the explanation call
                errors in case of AutoML Models, or, in case of customer
                created Models, the behaviour is as documented by that
                Model. The schema of any single instance may be
                specified via Endpoint's DeployedModels'
                [Model's][google.cloud.aiplatform.v1beta1.DeployedModel.model]
                [PredictSchemata's][google.cloud.aiplatform.v1beta1.Model.predict_schemata]
                [instance_schema_uri][google.cloud.aiplatform.v1beta1.PredictSchemata.instance_schema_uri].

                This corresponds to the ``instances`` field
                on the ``request`` instance; if ``request`` is provided, this
                should not be set.
            parameters (:class:`google.protobuf.struct_pb2.Value`):
                The parameters that govern the prediction. The schema of
                the parameters may be specified via Endpoint's
                DeployedModels' [Model's
                ][google.cloud.aiplatform.v1beta1.DeployedModel.model]
                [PredictSchemata's][google.cloud.aiplatform.v1beta1.Model.predict_schemata]
                [parameters_schema_uri][google.cloud.aiplatform.v1beta1.PredictSchemata.parameters_schema_uri].

                This corresponds to the ``parameters`` field
                on the ``request`` instance; if ``request`` is provided, this
                should not be set.
            deployed_model_id (:class:`str`):
                If specified, this ExplainRequest will be served by the
                chosen DeployedModel, overriding
                [Endpoint.traffic_split][google.cloud.aiplatform.v1beta1.Endpoint.traffic_split].

                This corresponds to the ``deployed_model_id`` field
                on the ``request`` instance; if ``request`` is provided, this
                should not be set.
            retry (google.api_core.retry.Retry): Designation of what errors, if any,
                should be retried.
            timeout (float): The timeout for this request.
            metadata (Sequence[Tuple[str, str]]): Strings which should be
                sent along with the request as metadata.

        Returns:
            google.cloud.aiplatform_v1beta1.types.ExplainResponse:
                Response message for
                   [PredictionService.Explain][google.cloud.aiplatform.v1beta1.PredictionService.Explain].

        """
        # Create or coerce a protobuf request object.
        # Quick check: If we got a request object, we should *not* have
        # gotten any keyword arguments that map to the request.
        has_flattened_params = any([endpoint, instances, parameters, deployed_model_id])
        if request is not None and has_flattened_params:
            raise ValueError(
                "If the `request` argument is set, then none of "
                "the individual field arguments should be set."
            )

        request = prediction_service.ExplainRequest(request)

        # If we have keyword arguments corresponding to fields on the
        # request, apply these.
        if endpoint is not None:
            request.endpoint = endpoint
        if parameters is not None:
            request.parameters = parameters
        if deployed_model_id is not None:
            request.deployed_model_id = deployed_model_id
        if instances:
            request.instances.extend(instances)

        # Wrap the RPC method; this adds retry and timeout information,
        # and friendly error handling.
        rpc = gapic_v1.method_async.wrap_method(
            self._client._transport.explain,
            default_timeout=5.0,
            client_info=DEFAULT_CLIENT_INFO,
        )

        # Certain fields should be provided within the metadata header;
        # add these here.
        metadata = tuple(metadata) + (
            gapic_v1.routing_header.to_grpc_metadata((("endpoint", request.endpoint),)),
        )

        # Send the request.
        response = await rpc(
            request,
            retry=retry,
            timeout=timeout,
            metadata=metadata,
        )

        # Done; return the response.
        return response

    async def list_operations(
        self,
        request: Optional[operations_pb2.ListOperationsRequest] = None,
        *,
        retry: OptionalRetry = gapic_v1.method.DEFAULT,
        timeout: Union[float, object] = gapic_v1.method.DEFAULT,
        metadata: Sequence[Tuple[str, str]] = (),
    ) -> operations_pb2.ListOperationsResponse:
        r"""Lists operations that match the specified filter in the request.

        Args:
            request (:class:`~.operations_pb2.ListOperationsRequest`):
                The request object. Request message for
                `ListOperations` method.
            retry (google.api_core.retry.Retry): Designation of what errors,
                    if any, should be retried.
            timeout (float): The timeout for this request.
            metadata (Sequence[Tuple[str, str]]): Strings which should be
                sent along with the request as metadata.
        Returns:
            ~.operations_pb2.ListOperationsResponse:
                Response message for ``ListOperations`` method.
        """
        # Create or coerce a protobuf request object.
        # The request isn't a proto-plus wrapped type,
        # so it must be constructed via keyword expansion.
        if isinstance(request, dict):
            request = operations_pb2.ListOperationsRequest(**request)

        # Wrap the RPC method; this adds retry and timeout information,
        # and friendly error handling.
        rpc = gapic_v1.method.wrap_method(
            self._client._transport.list_operations,
            default_timeout=None,
            client_info=DEFAULT_CLIENT_INFO,
        )

        # Certain fields should be provided within the metadata header;
        # add these here.
        metadata = tuple(metadata) + (
            gapic_v1.routing_header.to_grpc_metadata((("name", request.name),)),
        )

        # Send the request.
        response = await rpc(
            request,
            retry=retry,
            timeout=timeout,
            metadata=metadata,
        )

        # Done; return the response.
        return response

    async def get_operation(
        self,
        request: Optional[operations_pb2.GetOperationRequest] = None,
        *,
        retry: OptionalRetry = gapic_v1.method.DEFAULT,
        timeout: Union[float, object] = gapic_v1.method.DEFAULT,
        metadata: Sequence[Tuple[str, str]] = (),
    ) -> operations_pb2.Operation:
        r"""Gets the latest state of a long-running operation.

        Args:
            request (:class:`~.operations_pb2.GetOperationRequest`):
                The request object. Request message for
                `GetOperation` method.
            retry (google.api_core.retry.Retry): Designation of what errors,
                    if any, should be retried.
            timeout (float): The timeout for this request.
            metadata (Sequence[Tuple[str, str]]): Strings which should be
                sent along with the request as metadata.
        Returns:
            ~.operations_pb2.Operation:
                An ``Operation`` object.
        """
        # Create or coerce a protobuf request object.
        # The request isn't a proto-plus wrapped type,
        # so it must be constructed via keyword expansion.
        if isinstance(request, dict):
            request = operations_pb2.GetOperationRequest(**request)

        # Wrap the RPC method; this adds retry and timeout information,
        # and friendly error handling.
        rpc = gapic_v1.method.wrap_method(
            self._client._transport.get_operation,
            default_timeout=None,
            client_info=DEFAULT_CLIENT_INFO,
        )

        # Certain fields should be provided within the metadata header;
        # add these here.
        metadata = tuple(metadata) + (
            gapic_v1.routing_header.to_grpc_metadata((("name", request.name),)),
        )

        # Send the request.
        response = await rpc(
            request,
            retry=retry,
            timeout=timeout,
            metadata=metadata,
        )

        # Done; return the response.
        return response

    async def delete_operation(
        self,
        request: Optional[operations_pb2.DeleteOperationRequest] = None,
        *,
        retry: OptionalRetry = gapic_v1.method.DEFAULT,
        timeout: Union[float, object] = gapic_v1.method.DEFAULT,
        metadata: Sequence[Tuple[str, str]] = (),
    ) -> None:
        r"""Deletes a long-running operation.

        This method indicates that the client is no longer interested
        in the operation result. It does not cancel the operation.
        If the server doesn't support this method, it returns
        `google.rpc.Code.UNIMPLEMENTED`.

        Args:
            request (:class:`~.operations_pb2.DeleteOperationRequest`):
                The request object. Request message for
                `DeleteOperation` method.
            retry (google.api_core.retry.Retry): Designation of what errors,
                    if any, should be retried.
            timeout (float): The timeout for this request.
            metadata (Sequence[Tuple[str, str]]): Strings which should be
                sent along with the request as metadata.
        Returns:
            None
        """
        # Create or coerce a protobuf request object.
        # The request isn't a proto-plus wrapped type,
        # so it must be constructed via keyword expansion.
        if isinstance(request, dict):
            request = operations_pb2.DeleteOperationRequest(**request)

        # Wrap the RPC method; this adds retry and timeout information,
        # and friendly error handling.
        rpc = gapic_v1.method.wrap_method(
            self._client._transport.delete_operation,
            default_timeout=None,
            client_info=DEFAULT_CLIENT_INFO,
        )

        # Certain fields should be provided within the metadata header;
        # add these here.
        metadata = tuple(metadata) + (
            gapic_v1.routing_header.to_grpc_metadata((("name", request.name),)),
        )

        # Send the request.
        await rpc(
            request,
            retry=retry,
            timeout=timeout,
            metadata=metadata,
        )

    async def cancel_operation(
        self,
        request: Optional[operations_pb2.CancelOperationRequest] = None,
        *,
        retry: OptionalRetry = gapic_v1.method.DEFAULT,
        timeout: Union[float, object] = gapic_v1.method.DEFAULT,
        metadata: Sequence[Tuple[str, str]] = (),
    ) -> None:
        r"""Starts asynchronous cancellation on a long-running operation.

        The server makes a best effort to cancel the operation, but success
        is not guaranteed.  If the server doesn't support this method, it returns
        `google.rpc.Code.UNIMPLEMENTED`.

        Args:
            request (:class:`~.operations_pb2.CancelOperationRequest`):
                The request object. Request message for
                `CancelOperation` method.
            retry (google.api_core.retry.Retry): Designation of what errors,
                    if any, should be retried.
            timeout (float): The timeout for this request.
            metadata (Sequence[Tuple[str, str]]): Strings which should be
                sent along with the request as metadata.
        Returns:
            None
        """
        # Create or coerce a protobuf request object.
        # The request isn't a proto-plus wrapped type,
        # so it must be constructed via keyword expansion.
        if isinstance(request, dict):
            request = operations_pb2.CancelOperationRequest(**request)

        # Wrap the RPC method; this adds retry and timeout information,
        # and friendly error handling.
        rpc = gapic_v1.method.wrap_method(
            self._client._transport.cancel_operation,
            default_timeout=None,
            client_info=DEFAULT_CLIENT_INFO,
        )

        # Certain fields should be provided within the metadata header;
        # add these here.
        metadata = tuple(metadata) + (
            gapic_v1.routing_header.to_grpc_metadata((("name", request.name),)),
        )

        # Send the request.
        await rpc(
            request,
            retry=retry,
            timeout=timeout,
            metadata=metadata,
        )

    async def wait_operation(
        self,
        request: Optional[operations_pb2.WaitOperationRequest] = None,
        *,
        retry: OptionalRetry = gapic_v1.method.DEFAULT,
        timeout: Union[float, object] = gapic_v1.method.DEFAULT,
        metadata: Sequence[Tuple[str, str]] = (),
    ) -> operations_pb2.Operation:
        r"""Waits until the specified long-running operation is done or reaches at most
        a specified timeout, returning the latest state.

        If the operation is already done, the latest state is immediately returned.
        If the timeout specified is greater than the default HTTP/RPC timeout, the HTTP/RPC
        timeout is used.  If the server does not support this method, it returns
        `google.rpc.Code.UNIMPLEMENTED`.

        Args:
            request (:class:`~.operations_pb2.WaitOperationRequest`):
                The request object. Request message for
                `WaitOperation` method.
            retry (google.api_core.retry.Retry): Designation of what errors,
                    if any, should be retried.
            timeout (float): The timeout for this request.
            metadata (Sequence[Tuple[str, str]]): Strings which should be
                sent along with the request as metadata.
        Returns:
            ~.operations_pb2.Operation:
                An ``Operation`` object.
        """
        # Create or coerce a protobuf request object.
        # The request isn't a proto-plus wrapped type,
        # so it must be constructed via keyword expansion.
        if isinstance(request, dict):
            request = operations_pb2.WaitOperationRequest(**request)

        # Wrap the RPC method; this adds retry and timeout information,
        # and friendly error handling.
        rpc = gapic_v1.method.wrap_method(
            self._client._transport.wait_operation,
            default_timeout=None,
            client_info=DEFAULT_CLIENT_INFO,
        )

        # Certain fields should be provided within the metadata header;
        # add these here.
        metadata = tuple(metadata) + (
            gapic_v1.routing_header.to_grpc_metadata((("name", request.name),)),
        )

        # Send the request.
        response = await rpc(
            request,
            retry=retry,
            timeout=timeout,
            metadata=metadata,
        )

        # Done; return the response.
        return response

    async def set_iam_policy(
        self,
        request: Optional[iam_policy_pb2.SetIamPolicyRequest] = None,
        *,
        retry: OptionalRetry = gapic_v1.method.DEFAULT,
        timeout: Union[float, object] = gapic_v1.method.DEFAULT,
        metadata: Sequence[Tuple[str, str]] = (),
    ) -> policy_pb2.Policy:
        r"""Sets the IAM access control policy on the specified function.

        Replaces any existing policy.

        Args:
            request (:class:`~.iam_policy_pb2.SetIamPolicyRequest`):
                The request object. Request message for `SetIamPolicy`
                method.
            retry (google.api_core.retry.Retry): Designation of what errors, if any,
                should be retried.
            timeout (float): The timeout for this request.
            metadata (Sequence[Tuple[str, str]]): Strings which should be
                sent along with the request as metadata.
        Returns:
            ~.policy_pb2.Policy:
                Defines an Identity and Access Management (IAM) policy.
                It is used to specify access control policies for Cloud
                Platform resources.
                A ``Policy`` is a collection of ``bindings``. A
                ``binding`` binds one or more ``members`` to a single
                ``role``. Members can be user accounts, service
                accounts, Google groups, and domains (such as G Suite).
                A ``role`` is a named list of permissions (defined by
                IAM or configured by users). A ``binding`` can
                optionally specify a ``condition``, which is a logic
                expression that further constrains the role binding
                based on attributes about the request and/or target
                resource.

                **JSON Example**

                ::

                    {
                      "bindings": [
                        {
                          "role": "roles/resourcemanager.organizationAdmin",
                          "members": [
                            "user:mike@example.com",
                            "group:admins@example.com",
                            "domain:google.com",
                            "serviceAccount:my-project-id@appspot.gserviceaccount.com"
                          ]
                        },
                        {
                          "role": "roles/resourcemanager.organizationViewer",
                          "members": ["user:eve@example.com"],
                          "condition": {
                            "title": "expirable access",
                            "description": "Does not grant access after Sep 2020",
                            "expression": "request.time <
                            timestamp('2020-10-01T00:00:00.000Z')",
                          }
                        }
                      ]
                    }

                **YAML Example**

                ::

                    bindings:
                    - members:
                      - user:mike@example.com
                      - group:admins@example.com
                      - domain:google.com
                      - serviceAccount:my-project-id@appspot.gserviceaccount.com
                      role: roles/resourcemanager.organizationAdmin
                    - members:
                      - user:eve@example.com
                      role: roles/resourcemanager.organizationViewer
                      condition:
                        title: expirable access
                        description: Does not grant access after Sep 2020
                        expression: request.time < timestamp('2020-10-01T00:00:00.000Z')

                For a description of IAM and its features, see the `IAM
                developer's
                guide <https://cloud.google.com/iam/docs>`__.
        """
        # Create or coerce a protobuf request object.

        # The request isn't a proto-plus wrapped type,
        # so it must be constructed via keyword expansion.
        if isinstance(request, dict):
            request = iam_policy_pb2.SetIamPolicyRequest(**request)

        # Wrap the RPC method; this adds retry and timeout information,
        # and friendly error handling.
        rpc = gapic_v1.method.wrap_method(
            self._client._transport.set_iam_policy,
            default_timeout=None,
            client_info=DEFAULT_CLIENT_INFO,
        )

        # Certain fields should be provided within the metadata header;
        # add these here.
        metadata = tuple(metadata) + (
            gapic_v1.routing_header.to_grpc_metadata((("resource", request.resource),)),
        )

        # Send the request.
        response = await rpc(
            request,
            retry=retry,
            timeout=timeout,
            metadata=metadata,
        )

        # Done; return the response.
        return response

    async def get_iam_policy(
        self,
        request: Optional[iam_policy_pb2.GetIamPolicyRequest] = None,
        *,
        retry: OptionalRetry = gapic_v1.method.DEFAULT,
        timeout: Union[float, object] = gapic_v1.method.DEFAULT,
        metadata: Sequence[Tuple[str, str]] = (),
    ) -> policy_pb2.Policy:
        r"""Gets the IAM access control policy for a function.

        Returns an empty policy if the function exists and does not have a
        policy set.

        Args:
            request (:class:`~.iam_policy_pb2.GetIamPolicyRequest`):
                The request object. Request message for `GetIamPolicy`
                method.
            retry (google.api_core.retry.Retry): Designation of what errors, if
                any, should be retried.
            timeout (float): The timeout for this request.
            metadata (Sequence[Tuple[str, str]]): Strings which should be
                sent along with the request as metadata.
        Returns:
            ~.policy_pb2.Policy:
                Defines an Identity and Access Management (IAM) policy.
                It is used to specify access control policies for Cloud
                Platform resources.
                A ``Policy`` is a collection of ``bindings``. A
                ``binding`` binds one or more ``members`` to a single
                ``role``. Members can be user accounts, service
                accounts, Google groups, and domains (such as G Suite).
                A ``role`` is a named list of permissions (defined by
                IAM or configured by users). A ``binding`` can
                optionally specify a ``condition``, which is a logic
                expression that further constrains the role binding
                based on attributes about the request and/or target
                resource.

                **JSON Example**

                ::

                    {
                      "bindings": [
                        {
                          "role": "roles/resourcemanager.organizationAdmin",
                          "members": [
                            "user:mike@example.com",
                            "group:admins@example.com",
                            "domain:google.com",
                            "serviceAccount:my-project-id@appspot.gserviceaccount.com"
                          ]
                        },
                        {
                          "role": "roles/resourcemanager.organizationViewer",
                          "members": ["user:eve@example.com"],
                          "condition": {
                            "title": "expirable access",
                            "description": "Does not grant access after Sep 2020",
                            "expression": "request.time <
                            timestamp('2020-10-01T00:00:00.000Z')",
                          }
                        }
                      ]
                    }

                **YAML Example**

                ::

                    bindings:
                    - members:
                      - user:mike@example.com
                      - group:admins@example.com
                      - domain:google.com
                      - serviceAccount:my-project-id@appspot.gserviceaccount.com
                      role: roles/resourcemanager.organizationAdmin
                    - members:
                      - user:eve@example.com
                      role: roles/resourcemanager.organizationViewer
                      condition:
                        title: expirable access
                        description: Does not grant access after Sep 2020
                        expression: request.time < timestamp('2020-10-01T00:00:00.000Z')

                For a description of IAM and its features, see the `IAM
                developer's
                guide <https://cloud.google.com/iam/docs>`__.
        """
        # Create or coerce a protobuf request object.

        # The request isn't a proto-plus wrapped type,
        # so it must be constructed via keyword expansion.
        if isinstance(request, dict):
            request = iam_policy_pb2.GetIamPolicyRequest(**request)

        # Wrap the RPC method; this adds retry and timeout information,
        # and friendly error handling.
        rpc = gapic_v1.method.wrap_method(
            self._client._transport.get_iam_policy,
            default_timeout=None,
            client_info=DEFAULT_CLIENT_INFO,
        )

        # Certain fields should be provided within the metadata header;
        # add these here.
        metadata = tuple(metadata) + (
            gapic_v1.routing_header.to_grpc_metadata((("resource", request.resource),)),
        )

        # Send the request.
        response = await rpc(
            request,
            retry=retry,
            timeout=timeout,
            metadata=metadata,
        )

        # Done; return the response.
        return response

    async def test_iam_permissions(
        self,
        request: Optional[iam_policy_pb2.TestIamPermissionsRequest] = None,
        *,
        retry: OptionalRetry = gapic_v1.method.DEFAULT,
        timeout: Union[float, object] = gapic_v1.method.DEFAULT,
        metadata: Sequence[Tuple[str, str]] = (),
    ) -> iam_policy_pb2.TestIamPermissionsResponse:
        r"""Tests the specified IAM permissions against the IAM access control
            policy for a function.

        If the function does not exist, this will return an empty set
        of permissions, not a NOT_FOUND error.

        Args:
            request (:class:`~.iam_policy_pb2.TestIamPermissionsRequest`):
                The request object. Request message for
                `TestIamPermissions` method.
            retry (google.api_core.retry.Retry): Designation of what errors,
                 if any, should be retried.
            timeout (float): The timeout for this request.
            metadata (Sequence[Tuple[str, str]]): Strings which should be
                sent along with the request as metadata.
        Returns:
            ~.iam_policy_pb2.TestIamPermissionsResponse:
                Response message for ``TestIamPermissions`` method.
        """
        # Create or coerce a protobuf request object.

        # The request isn't a proto-plus wrapped type,
        # so it must be constructed via keyword expansion.
        if isinstance(request, dict):
            request = iam_policy_pb2.TestIamPermissionsRequest(**request)

        # Wrap the RPC method; this adds retry and timeout information,
        # and friendly error handling.
        rpc = gapic_v1.method.wrap_method(
            self._client._transport.test_iam_permissions,
            default_timeout=None,
            client_info=DEFAULT_CLIENT_INFO,
        )

        # Certain fields should be provided within the metadata header;
        # add these here.
        metadata = tuple(metadata) + (
            gapic_v1.routing_header.to_grpc_metadata((("resource", request.resource),)),
        )

        # Send the request.
        response = await rpc(
            request,
            retry=retry,
            timeout=timeout,
            metadata=metadata,
        )

        # Done; return the response.
        return response

    async def get_location(
        self,
        request: Optional[locations_pb2.GetLocationRequest] = None,
        *,
        retry: OptionalRetry = gapic_v1.method.DEFAULT,
        timeout: Union[float, object] = gapic_v1.method.DEFAULT,
        metadata: Sequence[Tuple[str, str]] = (),
    ) -> locations_pb2.Location:
        r"""Gets information about a location.

        Args:
            request (:class:`~.location_pb2.GetLocationRequest`):
                The request object. Request message for
                `GetLocation` method.
            retry (google.api_core.retry.Retry): Designation of what errors,
                 if any, should be retried.
            timeout (float): The timeout for this request.
            metadata (Sequence[Tuple[str, str]]): Strings which should be
                sent along with the request as metadata.
        Returns:
            ~.location_pb2.Location:
                Location object.
        """
        # Create or coerce a protobuf request object.
        # The request isn't a proto-plus wrapped type,
        # so it must be constructed via keyword expansion.
        if isinstance(request, dict):
            request = locations_pb2.GetLocationRequest(**request)

        # Wrap the RPC method; this adds retry and timeout information,
        # and friendly error handling.
        rpc = gapic_v1.method.wrap_method(
            self._client._transport.get_location,
            default_timeout=None,
            client_info=DEFAULT_CLIENT_INFO,
        )

        # Certain fields should be provided within the metadata header;
        # add these here.
        metadata = tuple(metadata) + (
            gapic_v1.routing_header.to_grpc_metadata((("name", request.name),)),
        )

        # Send the request.
        response = await rpc(
            request,
            retry=retry,
            timeout=timeout,
            metadata=metadata,
        )

        # Done; return the response.
        return response

    async def list_locations(
        self,
        request: Optional[locations_pb2.ListLocationsRequest] = None,
        *,
        retry: OptionalRetry = gapic_v1.method.DEFAULT,
        timeout: Union[float, object] = gapic_v1.method.DEFAULT,
        metadata: Sequence[Tuple[str, str]] = (),
    ) -> locations_pb2.ListLocationsResponse:
        r"""Lists information about the supported locations for this service.

        Args:
            request (:class:`~.location_pb2.ListLocationsRequest`):
                The request object. Request message for
                `ListLocations` method.
            retry (google.api_core.retry.Retry): Designation of what errors,
                 if any, should be retried.
            timeout (float): The timeout for this request.
            metadata (Sequence[Tuple[str, str]]): Strings which should be
                sent along with the request as metadata.
        Returns:
            ~.location_pb2.ListLocationsResponse:
                Response message for ``ListLocations`` method.
        """
        # Create or coerce a protobuf request object.
        # The request isn't a proto-plus wrapped type,
        # so it must be constructed via keyword expansion.
        if isinstance(request, dict):
            request = locations_pb2.ListLocationsRequest(**request)

        # Wrap the RPC method; this adds retry and timeout information,
        # and friendly error handling.
        rpc = gapic_v1.method.wrap_method(
            self._client._transport.list_locations,
            default_timeout=None,
            client_info=DEFAULT_CLIENT_INFO,
        )

        # Certain fields should be provided within the metadata header;
        # add these here.
        metadata = tuple(metadata) + (
            gapic_v1.routing_header.to_grpc_metadata((("name", request.name),)),
        )

        # Send the request.
        response = await rpc(
            request,
            retry=retry,
            timeout=timeout,
            metadata=metadata,
        )

        # Done; return the response.
        return response

    async def __aenter__(self) -> "PredictionServiceAsyncClient":
        return self

    async def __aexit__(self, exc_type, exc, tb):
        await self.transport.close()


DEFAULT_CLIENT_INFO = gapic_v1.client_info.ClientInfo(
    gapic_version=package_version.__version__
)


__all__ = ("PredictionServiceAsyncClient",)<|MERGE_RESOLUTION|>--- conflicted
+++ resolved
@@ -16,21 +16,15 @@
 from collections import OrderedDict
 import functools
 import re
-<<<<<<< HEAD
 import pkg_resources
-=======
->>>>>>> ff475130
 from typing import (
     Dict,
     Mapping,
     MutableMapping,
     MutableSequence,
     Optional,
-<<<<<<< HEAD
     AsyncIterable,
     Awaitable,
-=======
->>>>>>> ff475130
     Sequence,
     Tuple,
     Type,
