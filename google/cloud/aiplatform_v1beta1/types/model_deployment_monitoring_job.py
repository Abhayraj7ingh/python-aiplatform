# -*- coding: utf-8 -*-
# Copyright 2022 Google LLC
#
# Licensed under the Apache License, Version 2.0 (the "License");
# you may not use this file except in compliance with the License.
# You may obtain a copy of the License at
#
#     http://www.apache.org/licenses/LICENSE-2.0
#
# Unless required by applicable law or agreed to in writing, software
# distributed under the License is distributed on an "AS IS" BASIS,
# WITHOUT WARRANTIES OR CONDITIONS OF ANY KIND, either express or implied.
# See the License for the specific language governing permissions and
# limitations under the License.
#
import proto  # type: ignore

from google.cloud.aiplatform_v1beta1.types import encryption_spec as gca_encryption_spec
from google.cloud.aiplatform_v1beta1.types import feature_monitoring_stats
from google.cloud.aiplatform_v1beta1.types import io
from google.cloud.aiplatform_v1beta1.types import job_state
from google.cloud.aiplatform_v1beta1.types import model_monitoring
from google.protobuf import duration_pb2  # type: ignore
from google.protobuf import struct_pb2  # type: ignore
from google.protobuf import timestamp_pb2  # type: ignore
from google.rpc import status_pb2  # type: ignore


__protobuf__ = proto.module(
    package="google.cloud.aiplatform.v1beta1",
    manifest={
        "ModelDeploymentMonitoringObjectiveType",
        "ModelDeploymentMonitoringJob",
        "ModelDeploymentMonitoringBigQueryTable",
        "ModelDeploymentMonitoringObjectiveConfig",
        "ModelDeploymentMonitoringScheduleConfig",
        "ModelMonitoringStatsAnomalies",
    },
)


class ModelDeploymentMonitoringObjectiveType(proto.Enum):
    r"""The Model Monitoring Objective types."""
    MODEL_DEPLOYMENT_MONITORING_OBJECTIVE_TYPE_UNSPECIFIED = 0
    RAW_FEATURE_SKEW = 1
    RAW_FEATURE_DRIFT = 2
    FEATURE_ATTRIBUTION_SKEW = 3
    FEATURE_ATTRIBUTION_DRIFT = 4


class ModelDeploymentMonitoringJob(proto.Message):
    r"""Represents a job that runs periodically to monitor the
    deployed models in an endpoint. It will analyze the logged
    training & prediction data to detect any abnormal behaviors.

    Attributes:
        name (str):
            Output only. Resource name of a
            ModelDeploymentMonitoringJob.
        display_name (str):
            Required. The user-defined name of the
            ModelDeploymentMonitoringJob. The name can be up
            to 128 characters long and can be consist of any
            UTF-8 characters.
            Display name of a ModelDeploymentMonitoringJob.
        endpoint (str):
            Required. Endpoint resource name. Format:
            ``projects/{project}/locations/{location}/endpoints/{endpoint}``
        state (google.cloud.aiplatform_v1beta1.types.JobState):
            Output only. The detailed state of the
            monitoring job. When the job is still creating,
            the state will be 'PENDING'. Once the job is
            successfully created, the state will be
            'RUNNING'. Pause the job, the state will be
            'PAUSED'.
            Resume the job, the state will return to
            'RUNNING'.
        schedule_state (google.cloud.aiplatform_v1beta1.types.ModelDeploymentMonitoringJob.MonitoringScheduleState):
            Output only. Schedule state when the
            monitoring job is in Running state.
        latest_monitoring_pipeline_metadata (google.cloud.aiplatform_v1beta1.types.ModelDeploymentMonitoringJob.LatestMonitoringPipelineMetadata):
            Output only. Latest triggered monitoring
            pipeline metadata.
        model_deployment_monitoring_objective_configs (Sequence[google.cloud.aiplatform_v1beta1.types.ModelDeploymentMonitoringObjectiveConfig]):
            Required. The config for monitoring
            objectives. This is a per DeployedModel config.
            Each DeployedModel needs to be configured
            separately.
        model_deployment_monitoring_schedule_config (google.cloud.aiplatform_v1beta1.types.ModelDeploymentMonitoringScheduleConfig):
            Required. Schedule config for running the
            monitoring job.
        logging_sampling_strategy (google.cloud.aiplatform_v1beta1.types.SamplingStrategy):
            Required. Sample Strategy for logging.
        model_monitoring_alert_config (google.cloud.aiplatform_v1beta1.types.ModelMonitoringAlertConfig):
            Alert config for model monitoring.
        predict_instance_schema_uri (str):
            YAML schema file uri describing the format of
            a single instance, which are given to format
            this Endpoint's prediction (and explanation). If
            not set, we will generate predict schema from
            collected predict requests.
        sample_predict_instance (google.protobuf.struct_pb2.Value):
            Sample Predict instance, same format as
            [PredictRequest.instances][google.cloud.aiplatform.v1beta1.PredictRequest.instances],
            this can be set as a replacement of
            [ModelDeploymentMonitoringJob.predict_instance_schema_uri][google.cloud.aiplatform.v1beta1.ModelDeploymentMonitoringJob.predict_instance_schema_uri].
            If not set, we will generate predict schema from collected
            predict requests.
        analysis_instance_schema_uri (str):
            YAML schema file uri describing the format of a single
            instance that you want Tensorflow Data Validation (TFDV) to
            analyze.

            If this field is empty, all the feature data types are
            inferred from
            [predict_instance_schema_uri][google.cloud.aiplatform.v1beta1.ModelDeploymentMonitoringJob.predict_instance_schema_uri],
            meaning that TFDV will use the data in the exact format(data
            type) as prediction request/response. If there are any data
            type differences between predict instance and TFDV instance,
            this field can be used to override the schema. For models
            trained with Vertex AI, this field must be set as all the
            fields in predict instance formatted as string.
        bigquery_tables (Sequence[google.cloud.aiplatform_v1beta1.types.ModelDeploymentMonitoringBigQueryTable]):
            Output only. The created bigquery tables for
            the job under customer project. Customer could
            do their own query & analysis. There could be 4
            log tables in maximum:
            1. Training data logging predict
            request/response 2. Serving data logging predict
            request/response
        log_ttl (google.protobuf.duration_pb2.Duration):
            The TTL of BigQuery tables in user projects
            which stores logs. A day is the basic unit of
            the TTL and we take the ceil of TTL/86400(a
            day). e.g. { second: 3600} indicates ttl = 1
            day.
        labels (Mapping[str, str]):
            The labels with user-defined metadata to
            organize your ModelDeploymentMonitoringJob.

            Label keys and values can be no longer than 64
            characters (Unicode codepoints), can only
            contain lowercase letters, numeric characters,
            underscores and dashes. International characters
            are allowed.
            See https://goo.gl/xmQnxf for more information
            and examples of labels.
        create_time (google.protobuf.timestamp_pb2.Timestamp):
            Output only. Timestamp when this
            ModelDeploymentMonitoringJob was created.
        update_time (google.protobuf.timestamp_pb2.Timestamp):
            Output only. Timestamp when this
            ModelDeploymentMonitoringJob was updated most
            recently.
        next_schedule_time (google.protobuf.timestamp_pb2.Timestamp):
            Output only. Timestamp when this monitoring
            pipeline will be scheduled to run for the next
            round.
        stats_anomalies_base_directory (google.cloud.aiplatform_v1beta1.types.GcsDestination):
            Stats anomalies base folder path.
        encryption_spec (google.cloud.aiplatform_v1beta1.types.EncryptionSpec):
            Customer-managed encryption key spec for a
            ModelDeploymentMonitoringJob. If set, this
            ModelDeploymentMonitoringJob and all
            sub-resources of this
            ModelDeploymentMonitoringJob will be secured by
            this key.
        enable_monitoring_pipeline_logs (bool):
            If true, the scheduled monitoring pipeline logs are sent to
            Google Cloud Logging, including pipeline status and
            anomalies detected. Please note the logs incur cost, which
            are subject to `Cloud Logging
            pricing <https://cloud.google.com/logging#pricing>`__.
        error (google.rpc.status_pb2.Status):
            Output only. Only populated when the job's state is
            ``JOB_STATE_FAILED`` or ``JOB_STATE_CANCELLED``.
    """

    class MonitoringScheduleState(proto.Enum):
        r"""The state to Specify the monitoring pipeline."""
        MONITORING_SCHEDULE_STATE_UNSPECIFIED = 0
        PENDING = 1
        OFFLINE = 2
        RUNNING = 3

<<<<<<< HEAD
=======
    class LatestMonitoringPipelineMetadata(proto.Message):
        r"""All metadata of most recent monitoring pipelines.

        Attributes:
            run_time (google.protobuf.timestamp_pb2.Timestamp):
                The time that most recent monitoring
                pipelines that is related to this run.
            status (google.rpc.status_pb2.Status):
                The status of the most recent monitoring
                pipeline.
        """

        run_time = proto.Field(
            proto.MESSAGE,
            number=1,
            message=timestamp_pb2.Timestamp,
        )
        status = proto.Field(
            proto.MESSAGE,
            number=2,
            message=status_pb2.Status,
        )

>>>>>>> dc3be45c
    name = proto.Field(
        proto.STRING,
        number=1,
    )
    display_name = proto.Field(
        proto.STRING,
        number=2,
    )
    endpoint = proto.Field(
        proto.STRING,
        number=3,
    )
    state = proto.Field(
        proto.ENUM,
        number=4,
        enum=job_state.JobState,
    )
    schedule_state = proto.Field(
        proto.ENUM,
        number=5,
        enum=MonitoringScheduleState,
    )
<<<<<<< HEAD
=======
    latest_monitoring_pipeline_metadata = proto.Field(
        proto.MESSAGE,
        number=25,
        message=LatestMonitoringPipelineMetadata,
    )
>>>>>>> dc3be45c
    model_deployment_monitoring_objective_configs = proto.RepeatedField(
        proto.MESSAGE,
        number=6,
        message="ModelDeploymentMonitoringObjectiveConfig",
    )
    model_deployment_monitoring_schedule_config = proto.Field(
        proto.MESSAGE,
        number=7,
        message="ModelDeploymentMonitoringScheduleConfig",
    )
    logging_sampling_strategy = proto.Field(
        proto.MESSAGE,
        number=8,
        message=model_monitoring.SamplingStrategy,
    )
    model_monitoring_alert_config = proto.Field(
        proto.MESSAGE,
        number=15,
        message=model_monitoring.ModelMonitoringAlertConfig,
    )
    predict_instance_schema_uri = proto.Field(
        proto.STRING,
        number=9,
    )
    sample_predict_instance = proto.Field(
        proto.MESSAGE,
        number=19,
        message=struct_pb2.Value,
    )
    analysis_instance_schema_uri = proto.Field(
        proto.STRING,
        number=16,
    )
    bigquery_tables = proto.RepeatedField(
        proto.MESSAGE,
        number=10,
        message="ModelDeploymentMonitoringBigQueryTable",
    )
    log_ttl = proto.Field(
        proto.MESSAGE,
        number=17,
        message=duration_pb2.Duration,
    )
    labels = proto.MapField(
        proto.STRING,
        proto.STRING,
        number=11,
    )
    create_time = proto.Field(
        proto.MESSAGE,
        number=12,
        message=timestamp_pb2.Timestamp,
    )
    update_time = proto.Field(
        proto.MESSAGE,
        number=13,
        message=timestamp_pb2.Timestamp,
    )
    next_schedule_time = proto.Field(
        proto.MESSAGE,
        number=14,
        message=timestamp_pb2.Timestamp,
    )
    stats_anomalies_base_directory = proto.Field(
        proto.MESSAGE,
        number=20,
        message=io.GcsDestination,
    )
    encryption_spec = proto.Field(
        proto.MESSAGE,
        number=21,
        message=gca_encryption_spec.EncryptionSpec,
    )
    enable_monitoring_pipeline_logs = proto.Field(
        proto.BOOL,
        number=22,
    )
    error = proto.Field(
        proto.MESSAGE,
        number=23,
        message=status_pb2.Status,
    )


class ModelDeploymentMonitoringBigQueryTable(proto.Message):
    r"""ModelDeploymentMonitoringBigQueryTable specifies the BigQuery
    table name as well as some information of the logs stored in
    this table.

    Attributes:
        log_source (google.cloud.aiplatform_v1beta1.types.ModelDeploymentMonitoringBigQueryTable.LogSource):
            The source of log.
        log_type (google.cloud.aiplatform_v1beta1.types.ModelDeploymentMonitoringBigQueryTable.LogType):
            The type of log.
        bigquery_table_path (str):
            The created BigQuery table to store logs. Customer could do
            their own query & analysis. Format:
            ``bq://<project_id>.model_deployment_monitoring_<endpoint_id>.<tolower(log_source)>_<tolower(log_type)>``
    """

    class LogSource(proto.Enum):
        r"""Indicates where does the log come from."""
        LOG_SOURCE_UNSPECIFIED = 0
        TRAINING = 1
        SERVING = 2

    class LogType(proto.Enum):
        r"""Indicates what type of traffic does the log belong to."""
        LOG_TYPE_UNSPECIFIED = 0
        PREDICT = 1
        EXPLAIN = 2

    log_source = proto.Field(
        proto.ENUM,
        number=1,
        enum=LogSource,
    )
    log_type = proto.Field(
        proto.ENUM,
        number=2,
        enum=LogType,
    )
    bigquery_table_path = proto.Field(
        proto.STRING,
        number=3,
    )


class ModelDeploymentMonitoringObjectiveConfig(proto.Message):
    r"""ModelDeploymentMonitoringObjectiveConfig contains the pair of
    deployed_model_id to ModelMonitoringObjectiveConfig.

    Attributes:
        deployed_model_id (str):
            The DeployedModel ID of the objective config.
        objective_config (google.cloud.aiplatform_v1beta1.types.ModelMonitoringObjectiveConfig):
            The objective config of for the
            modelmonitoring job of this deployed model.
    """

    deployed_model_id = proto.Field(
        proto.STRING,
        number=1,
    )
    objective_config = proto.Field(
        proto.MESSAGE,
        number=2,
        message=model_monitoring.ModelMonitoringObjectiveConfig,
    )


class ModelDeploymentMonitoringScheduleConfig(proto.Message):
    r"""The config for scheduling monitoring job.

    Attributes:
        monitor_interval (google.protobuf.duration_pb2.Duration):
            Required. The model monitoring job scheduling
            interval. It will be rounded up to next full
            hour. This defines how often the monitoring jobs
            are triggered.
    """

    monitor_interval = proto.Field(
        proto.MESSAGE,
        number=1,
        message=duration_pb2.Duration,
    )


class ModelMonitoringStatsAnomalies(proto.Message):
    r"""Statistics and anomalies generated by Model Monitoring.

    Attributes:
        objective (google.cloud.aiplatform_v1beta1.types.ModelDeploymentMonitoringObjectiveType):
            Model Monitoring Objective those stats and
            anomalies belonging to.
        deployed_model_id (str):
            Deployed Model ID.
        anomaly_count (int):
            Number of anomalies within all stats.
        feature_stats (Sequence[google.cloud.aiplatform_v1beta1.types.ModelMonitoringStatsAnomalies.FeatureHistoricStatsAnomalies]):
            A list of historical Stats and Anomalies
            generated for all Features.
    """

    class FeatureHistoricStatsAnomalies(proto.Message):
        r"""Historical Stats (and Anomalies) for a specific Feature.

        Attributes:
            feature_display_name (str):
                Display Name of the Feature.
            threshold (google.cloud.aiplatform_v1beta1.types.ThresholdConfig):
                Threshold for anomaly detection.
            training_stats (google.cloud.aiplatform_v1beta1.types.FeatureStatsAnomaly):
                Stats calculated for the Training Dataset.
            prediction_stats (Sequence[google.cloud.aiplatform_v1beta1.types.FeatureStatsAnomaly]):
                A list of historical stats generated by
                different time window's Prediction Dataset.
        """

        feature_display_name = proto.Field(
            proto.STRING,
            number=1,
        )
        threshold = proto.Field(
            proto.MESSAGE,
            number=3,
            message=model_monitoring.ThresholdConfig,
        )
        training_stats = proto.Field(
            proto.MESSAGE,
            number=4,
            message=feature_monitoring_stats.FeatureStatsAnomaly,
        )
        prediction_stats = proto.RepeatedField(
            proto.MESSAGE,
            number=5,
            message=feature_monitoring_stats.FeatureStatsAnomaly,
        )

    objective = proto.Field(
        proto.ENUM,
        number=1,
        enum="ModelDeploymentMonitoringObjectiveType",
    )
    deployed_model_id = proto.Field(
        proto.STRING,
        number=2,
    )
    anomaly_count = proto.Field(
        proto.INT32,
        number=3,
    )
    feature_stats = proto.RepeatedField(
        proto.MESSAGE,
        number=4,
        message=FeatureHistoricStatsAnomalies,
    )


__all__ = tuple(sorted(__protobuf__.manifest))<|MERGE_RESOLUTION|>--- conflicted
+++ resolved
@@ -183,8 +183,6 @@
         OFFLINE = 2
         RUNNING = 3
 
-<<<<<<< HEAD
-=======
     class LatestMonitoringPipelineMetadata(proto.Message):
         r"""All metadata of most recent monitoring pipelines.
 
@@ -208,7 +206,6 @@
             message=status_pb2.Status,
         )
 
->>>>>>> dc3be45c
     name = proto.Field(
         proto.STRING,
         number=1,
@@ -231,14 +228,11 @@
         number=5,
         enum=MonitoringScheduleState,
     )
-<<<<<<< HEAD
-=======
     latest_monitoring_pipeline_metadata = proto.Field(
         proto.MESSAGE,
         number=25,
         message=LatestMonitoringPipelineMetadata,
     )
->>>>>>> dc3be45c
     model_deployment_monitoring_objective_configs = proto.RepeatedField(
         proto.MESSAGE,
         number=6,
