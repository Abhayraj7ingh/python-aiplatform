# -*- coding: utf-8 -*-

# Copyright 2022 Google LLC
#
# Licensed under the Apache License, Version 2.0 (the "License");
# you may not use this file except in compliance with the License.
# You may obtain a copy of the License at
#
#     http://www.apache.org/licenses/LICENSE-2.0
#
# Unless required by applicable law or agreed to in writing, software
# distributed under the License is distributed on an "AS IS" BASIS,
# WITHOUT WARRANTIES OR CONDITIONS OF ANY KIND, either express or implied.
# See the License for the specific language governing permissions and
# limitations under the License.
#
import json
import pathlib
import proto
import re
import shutil
import tempfile
<<<<<<< HEAD
from typing import (
    Dict,
    List,
    NamedTuple,
    Optional,
    Sequence,
    Tuple,
    TYPE_CHECKING,
    Union,
)
=======
from typing import Any, Dict, List, NamedTuple, Optional, Sequence, Tuple, Union
>>>>>>> 2baf00bd

from google.api_core import operation
from google.api_core import exceptions as api_exceptions
from google.auth import credentials as auth_credentials

from google.cloud import aiplatform
from google.cloud.aiplatform import base
from google.cloud.aiplatform import explain
from google.cloud.aiplatform import initializer
from google.cloud.aiplatform import jobs
from google.cloud.aiplatform import models
from google.cloud.aiplatform import utils
from google.cloud.aiplatform.utils import gcs_utils
from google.cloud.aiplatform import model_evaluation

from google.cloud.aiplatform.compat.services import endpoint_service_client

from google.cloud.aiplatform.compat.types import (
    encryption_spec as gca_encryption_spec,
    endpoint as gca_endpoint_compat,
    explanation as gca_explanation_compat,
    io as gca_io_compat,
    machine_resources as gca_machine_resources_compat,
    model as gca_model_compat,
    model_service as gca_model_service_compat,
    env_var as gca_env_var_compat,
)

<<<<<<< HEAD
from google.cloud.aiplatform.constants import prediction as prediction_constants

from google.protobuf import field_mask_pb2, json_format
=======
from google.protobuf import field_mask_pb2, json_format, timestamp_pb2
>>>>>>> 2baf00bd

if TYPE_CHECKING:
    from google.cloud.aiplatform.prediction import LocalModel

_DEFAULT_MACHINE_TYPE = "n1-standard-2"
_DEPLOYING_MODEL_TRAFFIC_SPLIT_KEY = "0"
_SUCCESSFUL_HTTP_RESPONSE = 300

_LOGGER = base.Logger(__name__)


_SUPPORTED_MODEL_FILE_NAMES = [
    "model.pkl",
    "model.joblib",
    "model.bst",
    "saved_model.pb",
    "saved_model.pbtxt",
]


class VersionInfo(NamedTuple):
    """VersionInfo class envelopes returned Model version information.

    Attributes:
        version_id:
            The version ID of the model.
        create_time:
            Timestamp when this Model version was uploaded into Vertex AI.
        update_time:
            Timestamp when this Model version was most recently updated.
        model_display_name:
            The user-defined name of the model this version belongs to.
        model_resource_name:
            The fully-qualified model resource name.
            e.g. projects/{project}/locations/{location}/models/{model_display_name}
        version_aliases:
            User provided version aliases so that a model version can be referenced via
            alias (i.e. projects/{project}/locations/{location}/models/{model_display_name}@{version_alias}).
            Default is None.
        version_description:
            The description of this version.
            Default is None.
    """

    version_id: str
    version_create_time: timestamp_pb2.Timestamp
    version_update_time: timestamp_pb2.Timestamp
    model_display_name: str
    model_resource_name: str
    version_aliases: Optional[Sequence[str]] = None
    version_description: Optional[str] = None


class Prediction(NamedTuple):
    """Prediction class envelopes returned Model predictions and the Model id.

    Attributes:
        predictions:
            The predictions that are the output of the predictions
            call. The schema of any single prediction may be specified via
            Endpoint's DeployedModels' [Model's][google.cloud.aiplatform.v1beta1.DeployedModel.model]
            [PredictSchemata's][google.cloud.aiplatform.v1beta1.Model.predict_schemata]
        deployed_model_id:
            ID of the Endpoint's DeployedModel that served this prediction.
        model_version_id:
            ID of the DeployedModel's version that served this prediction.
        model_resource_name:
            The fully-qualified resource name of the model that served this prediction.
        explanations:
            The explanations of the Model's predictions. It has the same number
            of elements as instances to be explained. Default is None.
    """

    predictions: List[Dict[str, Any]]
    deployed_model_id: str
    model_version_id: Optional[str] = None
    model_resource_name: Optional[str] = None
    explanations: Optional[Sequence[gca_explanation_compat.Explanation]] = None


class Endpoint(base.VertexAiResourceNounWithFutureManager):

    client_class = utils.EndpointClientWithOverride
    _resource_noun = "endpoints"
    _getter_method = "get_endpoint"
    _list_method = "list_endpoints"
    _delete_method = "delete_endpoint"
    _parse_resource_name_method = "parse_endpoint_path"
    _format_resource_name_method = "endpoint_path"

    def __init__(
        self,
        endpoint_name: str,
        project: Optional[str] = None,
        location: Optional[str] = None,
        credentials: Optional[auth_credentials.Credentials] = None,
    ):
        """Retrieves an endpoint resource.

        Args:
            endpoint_name (str):
                Required. A fully-qualified endpoint resource name or endpoint ID.
                Example: "projects/123/locations/us-central1/endpoints/456" or
                "456" when project and location are initialized or passed.
            project (str):
                Optional. Project to retrieve endpoint from. If not set, project
                set in aiplatform.init will be used.
            location (str):
                Optional. Location to retrieve endpoint from. If not set, location
                set in aiplatform.init will be used.
            credentials (auth_credentials.Credentials):
                Optional. Custom credentials to use to upload this model. Overrides
                credentials set in aiplatform.init.
        """

        super().__init__(
            project=project,
            location=location,
            credentials=credentials,
            resource_name=endpoint_name,
        )

        endpoint_name = utils.full_resource_name(
            resource_name=endpoint_name,
            resource_noun="endpoints",
            parse_resource_name_method=self._parse_resource_name,
            format_resource_name_method=self._format_resource_name,
            project=project,
            location=location,
        )

        # Lazy load the Endpoint gca_resource until needed
        self._gca_resource = gca_endpoint_compat.Endpoint(name=endpoint_name)

        self._prediction_client = self._instantiate_prediction_client(
            location=self.location,
            credentials=credentials,
        )

    def _skipped_getter_call(self) -> bool:
        """Check if GAPIC resource was populated by call to get/list API methods

        Returns False if `_gca_resource` is None or fully populated. Returns True
        if `_gca_resource` is partially populated
        """
        return self._gca_resource and not self._gca_resource.create_time

    def _sync_gca_resource_if_skipped(self) -> None:
        """Sync GAPIC service representation of Endpoint class resource only if
        get_endpoint() was never called."""
        if self._skipped_getter_call():
            self._gca_resource = self._get_gca_resource(
                resource_name=self._gca_resource.name
            )

    def _assert_gca_resource_is_available(self) -> None:
        """Ensures Endpoint getter was called at least once before
        asserting on gca_resource's availability."""
        super()._assert_gca_resource_is_available()
        self._sync_gca_resource_if_skipped()

    @property
    def traffic_split(self) -> Dict[str, int]:
        """A map from a DeployedModel's ID to the percentage of this Endpoint's
        traffic that should be forwarded to that DeployedModel.

        If a DeployedModel's ID is not listed in this map, then it receives no traffic.

        The traffic percentage values must add up to 100, or map must be empty if
        the Endpoint is to not accept any traffic at a moment.
        """
        self._sync_gca_resource()
        return dict(self._gca_resource.traffic_split)

    @property
    def network(self) -> Optional[str]:
        """The full name of the Google Compute Engine
        [network](https://cloud.google.com/vpc/docs/vpc#networks) to which this
        Endpoint should be peered.

        Takes the format `projects/{project}/global/networks/{network}`. Where
        {project} is a project number, as in `12345`, and {network} is a network name.

        Private services access must already be configured for the network. If left
        unspecified, the Endpoint is not peered with any network.
        """
        self._assert_gca_resource_is_available()
        return getattr(self._gca_resource, "network", None)

    @classmethod
    def create(
        cls,
        display_name: Optional[str] = None,
        description: Optional[str] = None,
        labels: Optional[Dict[str, str]] = None,
        metadata: Optional[Sequence[Tuple[str, str]]] = (),
        project: Optional[str] = None,
        location: Optional[str] = None,
        credentials: Optional[auth_credentials.Credentials] = None,
        encryption_spec_key_name: Optional[str] = None,
        sync=True,
        create_request_timeout: Optional[float] = None,
        endpoint_id: Optional[str] = None,
    ) -> "Endpoint":
        """Creates a new endpoint.

        Args:
            display_name (str):
                Optional. The user-defined name of the Endpoint.
                The name can be up to 128 characters long and can be consist
                of any UTF-8 characters.
            description (str):
                Optional. The description of the Endpoint.
            labels (Dict[str, str]):
                Optional. The labels with user-defined metadata to
                organize your Endpoints.
                Label keys and values can be no longer than 64
                characters (Unicode codepoints), can only
                contain lowercase letters, numeric characters,
                underscores and dashes. International characters
                are allowed.
                See https://goo.gl/xmQnxf for more information
                and examples of labels.
            metadata (Sequence[Tuple[str, str]]):
                Optional. Strings which should be sent along with the request as
                metadata.
            project (str):
                Required. Project to retrieve endpoint from. If not set, project
                set in aiplatform.init will be used.
            location (str):
                Required. Location to retrieve endpoint from. If not set, location
                set in aiplatform.init will be used.
            credentials (auth_credentials.Credentials):
                Optional. Custom credentials to use to upload this model. Overrides
                credentials set in aiplatform.init.
            encryption_spec_key_name (str):
                Optional. The Cloud KMS resource identifier of the customer
                managed encryption key used to protect the model. Has the
                form:
                ``projects/my-project/locations/my-region/keyRings/my-kr/cryptoKeys/my-key``.
                The key needs to be in the same region as where the compute
                resource is created.

                If set, this Endpoint and all sub-resources of this Endpoint will be secured by this key.

                Overrides encryption_spec_key_name set in aiplatform.init.
            sync (bool):
                Whether to execute this method synchronously. If False, this method
                will be executed in concurrent Future and any downstream object will
                be immediately returned and synced when the Future has completed.
            create_request_timeout (float):
                Optional. The timeout for the create request in seconds.
            endpoint_id (str):
                Optional. The ID to use for endpoint, which will become
                the final component of the endpoint resource name. If
                not provided, Vertex AI will generate a value for this
                ID.

                This value should be 1-10 characters, and valid
                characters are /[0-9]/. When using HTTP/JSON, this field
                is populated based on a query string argument, such as
                ``?endpoint_id=12345``. This is the fallback for fields
                that are not included in either the URI or the body.

        Returns:
            endpoint (aiplatform.Endpoint):
                Created endpoint.
        """

        api_client = cls._instantiate_client(location=location, credentials=credentials)

        if not display_name:
            display_name = cls._generate_display_name()

        utils.validate_display_name(display_name)
        if labels:
            utils.validate_labels(labels)

        project = project or initializer.global_config.project
        location = location or initializer.global_config.location

        return cls._create(
            api_client=api_client,
            display_name=display_name,
            project=project,
            location=location,
            description=description,
            labels=labels,
            metadata=metadata,
            credentials=credentials,
            encryption_spec=initializer.global_config.get_encryption_spec(
                encryption_spec_key_name=encryption_spec_key_name
            ),
            sync=sync,
            create_request_timeout=create_request_timeout,
            endpoint_id=endpoint_id,
        )

    @classmethod
    @base.optional_sync()
    def _create(
        cls,
        api_client: endpoint_service_client.EndpointServiceClient,
        display_name: str,
        project: str,
        location: str,
        description: Optional[str] = None,
        labels: Optional[Dict[str, str]] = None,
        metadata: Optional[Sequence[Tuple[str, str]]] = (),
        credentials: Optional[auth_credentials.Credentials] = None,
        encryption_spec: Optional[gca_encryption_spec.EncryptionSpec] = None,
        network: Optional[str] = None,
        sync=True,
        create_request_timeout: Optional[float] = None,
        endpoint_id: Optional[str] = None,
    ) -> "Endpoint":
        """Creates a new endpoint by calling the API client.

        Args:
            api_client (EndpointServiceClient):
                Required. An instance of EndpointServiceClient with the correct
                api_endpoint already set based on user's preferences.
            display_name (str):
                Required. The user-defined name of the Endpoint.
                The name can be up to 128 characters long and can be consist
                of any UTF-8 characters.
            project (str):
                Required. Project to retrieve endpoint from. If not set, project
                set in aiplatform.init will be used.
            location (str):
                Required. Location to retrieve endpoint from. If not set, location
                set in aiplatform.init will be used.
            description (str):
                Optional. The description of the Endpoint.
            labels (Dict[str, str]):
                Optional. The labels with user-defined metadata to
                organize your Endpoints.
                Label keys and values can be no longer than 64
                characters (Unicode codepoints), can only
                contain lowercase letters, numeric characters,
                underscores and dashes. International characters
                are allowed.
                See https://goo.gl/xmQnxf for more information
                and examples of labels.
            metadata (Sequence[Tuple[str, str]]):
                Optional. Strings which should be sent along with the request as
                metadata.
            credentials (auth_credentials.Credentials):
                Optional. Custom credentials to use to upload this model. Overrides
                credentials set in aiplatform.init.
            encryption_spec (gca_encryption_spec.EncryptionSpec):
                Optional. The Cloud KMS customer managed encryption key used to protect the dataset.
                The key needs to be in the same region as where the compute
                resource is created.

                If set, this Dataset and all sub-resources of this Dataset will be secured by this key.
            network (str):
                Optional. The full name of the Compute Engine network to which
                this Endpoint will be peered. E.g. "projects/12345/global/networks/myVPC".
                Private services access must already be configured for the network.
                If left unspecified, the job is not peered with any network or
                the network set in aiplatform.init will be used.
                If set, this will be a PrivateEndpoint. Read more about PrivateEndpoints
                [in the documentation](https://cloud.google.com/vertex-ai/docs/predictions/using-private-endpoints)
            sync (bool):
                Whether to create this endpoint synchronously.
            create_request_timeout (float):
                Optional. The timeout for the create request in seconds.
            endpoint_id (str):
                Optional. The ID to use for endpoint, which will become
                the final component of the endpoint resource name. If
                not provided, Vertex AI will generate a value for this
                ID.

                This value should be 1-10 characters, and valid
                characters are /[0-9]/. When using HTTP/JSON, this field
                is populated based on a query string argument, such as
                ``?endpoint_id=12345``. This is the fallback for fields
                that are not included in either the URI or the body.

        Returns:
            endpoint (aiplatform.Endpoint):
                Created endpoint.
        """

        parent = initializer.global_config.common_location_path(
            project=project, location=location
        )

        gapic_endpoint = gca_endpoint_compat.Endpoint(
            display_name=display_name,
            description=description,
            labels=labels,
            encryption_spec=encryption_spec,
            network=network,
        )

        operation_future = api_client.create_endpoint(
            parent=parent,
            endpoint=gapic_endpoint,
            endpoint_id=endpoint_id,
            metadata=metadata,
            timeout=create_request_timeout,
        )

        _LOGGER.log_create_with_lro(cls, operation_future)

        created_endpoint = operation_future.result()

        _LOGGER.log_create_complete(cls, created_endpoint, "endpoint")

        return cls._construct_sdk_resource_from_gapic(
            gapic_resource=created_endpoint,
            project=project,
            location=location,
            credentials=credentials,
        )

    @classmethod
    def _construct_sdk_resource_from_gapic(
        cls,
        gapic_resource: proto.Message,
        project: Optional[str] = None,
        location: Optional[str] = None,
        credentials: Optional[auth_credentials.Credentials] = None,
    ) -> "Endpoint":
        """Given a GAPIC Endpoint object, return the SDK representation.

        Args:
            gapic_resource (proto.Message):
                A GAPIC representation of a Endpoint resource, usually
                retrieved by a get_* or in a list_* API call.
            project (str):
                Optional. Project to construct Endpoint object from. If not set,
                project set in aiplatform.init will be used.
            location (str):
                Optional. Location to construct Endpoint object from. If not set,
                location set in aiplatform.init will be used.
            credentials (auth_credentials.Credentials):
                Optional. Custom credentials to use to construct Endpoint.
                Overrides credentials set in aiplatform.init.

        Returns:
            Endpoint (aiplatform.Endpoint):
                An initialized Endpoint resource.
        """
        endpoint = cls._empty_constructor(
            project=project, location=location, credentials=credentials
        )

        endpoint._gca_resource = gapic_resource

        endpoint._prediction_client = cls._instantiate_prediction_client(
            location=endpoint.location,
            credentials=credentials,
        )

        return endpoint

    @staticmethod
    def _allocate_traffic(
        traffic_split: Dict[str, int],
        traffic_percentage: int,
    ) -> Dict[str, int]:
        """Allocates desired traffic to new deployed model and scales traffic
        of older deployed models.

        Args:
            traffic_split (Dict[str, int]):
                Required. Current traffic split of deployed models in endpoint.
            traffic_percentage (int):
                Required. Desired traffic to new deployed model.

        Returns:
            new_traffic_split (Dict[str, int]):
                Traffic split to use.
        """
        new_traffic_split = {}
        old_models_traffic = 100 - traffic_percentage
        if old_models_traffic:
            unallocated_traffic = old_models_traffic
            for deployed_model in traffic_split:
                current_traffic = traffic_split[deployed_model]
                new_traffic = int(current_traffic / 100 * old_models_traffic)
                new_traffic_split[deployed_model] = new_traffic
                unallocated_traffic -= new_traffic
            # will likely under-allocate. make total 100.
            for deployed_model in new_traffic_split:
                if unallocated_traffic == 0:
                    break
                new_traffic_split[deployed_model] += 1
                unallocated_traffic -= 1

        new_traffic_split[_DEPLOYING_MODEL_TRAFFIC_SPLIT_KEY] = traffic_percentage

        return new_traffic_split

    @staticmethod
    def _unallocate_traffic(
        traffic_split: Dict[str, int],
        deployed_model_id: str,
    ) -> Dict[str, int]:
        """Sets deployed model id's traffic to 0 and scales the traffic of
        other deployed models.

        Args:
            traffic_split (Dict[str, int]):
                Required. Current traffic split of deployed models in endpoint.
            deployed_model_id (str):
                Required. Desired traffic to new deployed model.

        Returns:
            new_traffic_split (Dict[str, int]):
                Traffic split to use.
        """
        new_traffic_split = traffic_split.copy()
        del new_traffic_split[deployed_model_id]
        deployed_model_id_traffic = traffic_split[deployed_model_id]
        traffic_percent_left = 100 - deployed_model_id_traffic

        if traffic_percent_left:
            unallocated_traffic = 100
            for deployed_model in new_traffic_split:
                current_traffic = traffic_split[deployed_model]
                new_traffic = int(current_traffic / traffic_percent_left * 100)
                new_traffic_split[deployed_model] = new_traffic
                unallocated_traffic -= new_traffic
            # will likely under-allocate. make total 100.
            for deployed_model in new_traffic_split:
                if unallocated_traffic == 0:
                    break
                new_traffic_split[deployed_model] += 1
                unallocated_traffic -= 1

        new_traffic_split[deployed_model_id] = 0

        return new_traffic_split

    @staticmethod
    def _validate_deploy_args(
        min_replica_count: int,
        max_replica_count: int,
        accelerator_type: Optional[str],
        deployed_model_display_name: Optional[str],
        traffic_split: Optional[Dict[str, int]],
        traffic_percentage: Optional[int],
        explanation_metadata: Optional[aiplatform.explain.ExplanationMetadata] = None,
        explanation_parameters: Optional[
            aiplatform.explain.ExplanationParameters
        ] = None,
    ):
        """Helper method to validate deploy arguments.

        Args:
            min_replica_count (int):
                Required. The minimum number of machine replicas this deployed
                model will be always deployed on. If traffic against it increases,
                it may dynamically be deployed onto more replicas, and as traffic
                decreases, some of these extra replicas may be freed.
            max_replica_count (int):
                Required. The maximum number of replicas this deployed model may
                be deployed on when the traffic against it increases. If requested
                value is too large, the deployment will error, but if deployment
                succeeds then the ability to scale the model to that many replicas
                is guaranteed (barring service outages). If traffic against the
                deployed model increases beyond what its replicas at maximum may
                handle, a portion of the traffic will be dropped. If this value
                is not provided, the larger value of min_replica_count or 1 will
                be used. If value provided is smaller than min_replica_count, it
                will automatically be increased to be min_replica_count.
            accelerator_type (str):
                Required. Hardware accelerator type. One of ACCELERATOR_TYPE_UNSPECIFIED,
                NVIDIA_TESLA_K80, NVIDIA_TESLA_P100, NVIDIA_TESLA_V100, NVIDIA_TESLA_P4,
                NVIDIA_TESLA_T4
            deployed_model_display_name (str):
                Required. The display name of the DeployedModel. If not provided
                upon creation, the Model's display_name is used.
            traffic_split (Dict[str, int]):
                Optional. A map from a DeployedModel's ID to the percentage of
                this Endpoint's traffic that should be forwarded to that DeployedModel.
                If a DeployedModel's ID is not listed in this map, then it receives
                no traffic. The traffic percentage values must add up to 100, or
                map must be empty if the Endpoint is to not accept any traffic at
                the moment. Key for model being deployed is "0". Should not be
                provided if traffic_percentage is provided.
            traffic_percentage (int):
                Optional. Desired traffic to newly deployed model. Defaults to
                0 if there are pre-existing deployed models. Defaults to 100 if
                there are no pre-existing deployed models. Negative values should
                not be provided. Traffic of previously deployed models at the endpoint
                will be scaled down to accommodate new deployed model's traffic.
                Should not be provided if traffic_split is provided.
            explanation_metadata (aiplatform.explain.ExplanationMetadata):
                Optional. Metadata describing the Model's input and output for explanation.
                Both `explanation_metadata` and `explanation_parameters` must be
                passed together when used. For more details, see
                `Ref docs <http://tinyurl.com/1igh60kt>`
            explanation_parameters (aiplatform.explain.ExplanationParameters):
                Optional. Parameters to configure explaining for Model's predictions.
                For more details, see `Ref docs <http://tinyurl.com/1an4zake>`

        Raises:
            ValueError: if Min or Max replica is negative. Traffic percentage > 100 or
                < 0. Or if traffic_split does not sum to 100.
            ValueError: if either explanation_metadata or explanation_parameters
                but not both are specified.
        """
        if min_replica_count < 0:
            raise ValueError("Min replica cannot be negative.")
        if max_replica_count < 0:
            raise ValueError("Max replica cannot be negative.")
        if deployed_model_display_name is not None:
            utils.validate_display_name(deployed_model_display_name)

        if traffic_split is None:
            if traffic_percentage > 100:
                raise ValueError("Traffic percentage cannot be greater than 100.")
            if traffic_percentage < 0:
                raise ValueError("Traffic percentage cannot be negative.")

        elif traffic_split:
            if sum(traffic_split.values()) != 100:
                raise ValueError(
                    "Sum of all traffic within traffic split needs to be 100."
                )

        if bool(explanation_metadata) != bool(explanation_parameters):
            raise ValueError(
                "Both `explanation_metadata` and `explanation_parameters` should be specified or None."
            )

        # Raises ValueError if invalid accelerator
        if accelerator_type:
            utils.validate_accelerator_type(accelerator_type)

    def deploy(
        self,
        model: "Model",
        deployed_model_display_name: Optional[str] = None,
        traffic_percentage: int = 0,
        traffic_split: Optional[Dict[str, int]] = None,
        machine_type: Optional[str] = None,
        min_replica_count: int = 1,
        max_replica_count: int = 1,
        accelerator_type: Optional[str] = None,
        accelerator_count: Optional[int] = None,
        service_account: Optional[str] = None,
        explanation_metadata: Optional[aiplatform.explain.ExplanationMetadata] = None,
        explanation_parameters: Optional[
            aiplatform.explain.ExplanationParameters
        ] = None,
        metadata: Optional[Sequence[Tuple[str, str]]] = (),
        sync=True,
        deploy_request_timeout: Optional[float] = None,
        autoscaling_target_cpu_utilization: Optional[int] = None,
        autoscaling_target_accelerator_duty_cycle: Optional[int] = None,
    ) -> None:
        """Deploys a Model to the Endpoint.

        Args:
            model (aiplatform.Model):
                Required. Model to be deployed.
            deployed_model_display_name (str):
                Optional. The display name of the DeployedModel. If not provided
                upon creation, the Model's display_name is used.
            traffic_percentage (int):
                Optional. Desired traffic to newly deployed model. Defaults to
                0 if there are pre-existing deployed models. Defaults to 100 if
                there are no pre-existing deployed models. Negative values should
                not be provided. Traffic of previously deployed models at the endpoint
                will be scaled down to accommodate new deployed model's traffic.
                Should not be provided if traffic_split is provided.
            traffic_split (Dict[str, int]):
                Optional. A map from a DeployedModel's ID to the percentage of
                this Endpoint's traffic that should be forwarded to that DeployedModel.
                If a DeployedModel's ID is not listed in this map, then it receives
                no traffic. The traffic percentage values must add up to 100, or
                map must be empty if the Endpoint is to not accept any traffic at
                the moment. Key for model being deployed is "0". Should not be
                provided if traffic_percentage is provided.
            machine_type (str):
                Optional. The type of machine. Not specifying machine type will
                result in model to be deployed with automatic resources.
            min_replica_count (int):
                Optional. The minimum number of machine replicas this deployed
                model will be always deployed on. If traffic against it increases,
                it may dynamically be deployed onto more replicas, and as traffic
                decreases, some of these extra replicas may be freed.
            max_replica_count (int):
                Optional. The maximum number of replicas this deployed model may
                be deployed on when the traffic against it increases. If requested
                value is too large, the deployment will error, but if deployment
                succeeds then the ability to scale the model to that many replicas
                is guaranteed (barring service outages). If traffic against the
                deployed model increases beyond what its replicas at maximum may
                handle, a portion of the traffic will be dropped. If this value
                is not provided, the larger value of min_replica_count or 1 will
                be used. If value provided is smaller than min_replica_count, it
                will automatically be increased to be min_replica_count.
            accelerator_type (str):
                Optional. Hardware accelerator type. Must also set accelerator_count if used.
                One of ACCELERATOR_TYPE_UNSPECIFIED, NVIDIA_TESLA_K80, NVIDIA_TESLA_P100,
                NVIDIA_TESLA_V100, NVIDIA_TESLA_P4, NVIDIA_TESLA_T4
            accelerator_count (int):
                Optional. The number of accelerators to attach to a worker replica.
            service_account (str):
                The service account that the DeployedModel's container runs as. Specify the
                email address of the service account. If this service account is not
                specified, the container runs as a service account that doesn't have access
                to the resource project.
                Users deploying the Model must have the `iam.serviceAccounts.actAs`
                permission on this service account.
            explanation_metadata (aiplatform.explain.ExplanationMetadata):
                Optional. Metadata describing the Model's input and output for explanation.
                Both `explanation_metadata` and `explanation_parameters` must be
                passed together when used. For more details, see
                `Ref docs <http://tinyurl.com/1igh60kt>`
            explanation_parameters (aiplatform.explain.ExplanationParameters):
                Optional. Parameters to configure explaining for Model's predictions.
                For more details, see `Ref docs <http://tinyurl.com/1an4zake>`
            metadata (Sequence[Tuple[str, str]]):
                Optional. Strings which should be sent along with the request as
                metadata.
            sync (bool):
                Whether to execute this method synchronously. If False, this method
                will be executed in concurrent Future and any downstream object will
                be immediately returned and synced when the Future has completed.
            deploy_request_timeout (float):
                Optional. The timeout for the deploy request in seconds.
            autoscaling_target_cpu_utilization (int):
                Target CPU Utilization to use for Autoscaling Replicas.
                A default value of 60 will be used if not specified.
            autoscaling_target_accelerator_duty_cycle (int):
                Target Accelerator Duty Cycle.
                Must also set accelerator_type and accelerator_count if specified.
                A default value of 60 will be used if not specified.
        """
        self._sync_gca_resource_if_skipped()

        self._validate_deploy_args(
            min_replica_count=min_replica_count,
            max_replica_count=max_replica_count,
            accelerator_type=accelerator_type,
            deployed_model_display_name=deployed_model_display_name,
            traffic_split=traffic_split,
            traffic_percentage=traffic_percentage,
            explanation_metadata=explanation_metadata,
            explanation_parameters=explanation_parameters,
        )

        self._deploy(
            model=model,
            deployed_model_display_name=deployed_model_display_name,
            traffic_percentage=traffic_percentage,
            traffic_split=traffic_split,
            machine_type=machine_type,
            min_replica_count=min_replica_count,
            max_replica_count=max_replica_count,
            accelerator_type=accelerator_type,
            accelerator_count=accelerator_count,
            service_account=service_account,
            explanation_metadata=explanation_metadata,
            explanation_parameters=explanation_parameters,
            metadata=metadata,
            sync=sync,
            deploy_request_timeout=deploy_request_timeout,
            autoscaling_target_cpu_utilization=autoscaling_target_cpu_utilization,
            autoscaling_target_accelerator_duty_cycle=autoscaling_target_accelerator_duty_cycle,
        )

    @base.optional_sync()
    def _deploy(
        self,
        model: "Model",
        deployed_model_display_name: Optional[str] = None,
        traffic_percentage: Optional[int] = 0,
        traffic_split: Optional[Dict[str, int]] = None,
        machine_type: Optional[str] = None,
        min_replica_count: int = 1,
        max_replica_count: int = 1,
        accelerator_type: Optional[str] = None,
        accelerator_count: Optional[int] = None,
        service_account: Optional[str] = None,
        explanation_metadata: Optional[aiplatform.explain.ExplanationMetadata] = None,
        explanation_parameters: Optional[
            aiplatform.explain.ExplanationParameters
        ] = None,
        metadata: Optional[Sequence[Tuple[str, str]]] = (),
        sync=True,
        deploy_request_timeout: Optional[float] = None,
        autoscaling_target_cpu_utilization: Optional[int] = None,
        autoscaling_target_accelerator_duty_cycle: Optional[int] = None,
    ) -> None:
        """Deploys a Model to the Endpoint.

        Args:
            model (aiplatform.Model):
                Required. Model to be deployed.
            deployed_model_display_name (str):
                Optional. The display name of the DeployedModel. If not provided
                upon creation, the Model's display_name is used.
            traffic_percentage (int):
                Optional. Desired traffic to newly deployed model. Defaults to
                0 if there are pre-existing deployed models. Defaults to 100 if
                there are no pre-existing deployed models. Negative values should
                not be provided. Traffic of previously deployed models at the endpoint
                will be scaled down to accommodate new deployed model's traffic.
                Should not be provided if traffic_split is provided.
            traffic_split (Dict[str, int]):
                Optional. A map from a DeployedModel's ID to the percentage of
                this Endpoint's traffic that should be forwarded to that DeployedModel.
                If a DeployedModel's ID is not listed in this map, then it receives
                no traffic. The traffic percentage values must add up to 100, or
                map must be empty if the Endpoint is to not accept any traffic at
                the moment. Key for model being deployed is "0". Should not be
                provided if traffic_percentage is provided.
            machine_type (str):
                Optional. The type of machine. Not specifying machine type will
                result in model to be deployed with automatic resources.
            min_replica_count (int):
                Optional. The minimum number of machine replicas this deployed
                model will be always deployed on. If traffic against it increases,
                it may dynamically be deployed onto more replicas, and as traffic
                decreases, some of these extra replicas may be freed.
            max_replica_count (int):
                Optional. The maximum number of replicas this deployed model may
                be deployed on when the traffic against it increases. If requested
                value is too large, the deployment will error, but if deployment
                succeeds then the ability to scale the model to that many replicas
                is guaranteed (barring service outages). If traffic against the
                deployed model increases beyond what its replicas at maximum may
                handle, a portion of the traffic will be dropped. If this value
                is not provided, the larger value of min_replica_count or 1 will
                be used. If value provided is smaller than min_replica_count, it
                will automatically be increased to be min_replica_count.
            accelerator_type (str):
                Optional. Hardware accelerator type. Must also set accelerator_count if used.
                One of ACCELERATOR_TYPE_UNSPECIFIED, NVIDIA_TESLA_K80, NVIDIA_TESLA_P100,
                NVIDIA_TESLA_V100, NVIDIA_TESLA_P4, NVIDIA_TESLA_T4
            accelerator_count (int):
                Optional. The number of accelerators to attach to a worker replica.
            service_account (str):
                The service account that the DeployedModel's container runs as. Specify the
                email address of the service account. If this service account is not
                specified, the container runs as a service account that doesn't have access
                to the resource project.
                Users deploying the Model must have the `iam.serviceAccounts.actAs`
                permission on this service account.
            explanation_metadata (aiplatform.explain.ExplanationMetadata):
                Optional. Metadata describing the Model's input and output for explanation.
                Both `explanation_metadata` and `explanation_parameters` must be
                passed together when used. For more details, see
                `Ref docs <http://tinyurl.com/1igh60kt>`
            explanation_parameters (aiplatform.explain.ExplanationParameters):
                Optional. Parameters to configure explaining for Model's predictions.
                For more details, see `Ref docs <http://tinyurl.com/1an4zake>`
            metadata (Sequence[Tuple[str, str]]):
                Optional. Strings which should be sent along with the request as
                metadata.
            sync (bool):
                Whether to execute this method synchronously. If False, this method
                will be executed in concurrent Future and any downstream object will
                be immediately returned and synced when the Future has completed.
            deploy_request_timeout (float):
                Optional. The timeout for the deploy request in seconds.
            autoscaling_target_cpu_utilization (int):
                Target CPU Utilization to use for Autoscaling Replicas.
                A default value of 60 will be used if not specified.
            autoscaling_target_accelerator_duty_cycle (int):
                Target Accelerator Duty Cycle.
                Must also set accelerator_type and accelerator_count if specified.
                A default value of 60 will be used if not specified.
        """
        _LOGGER.log_action_start_against_resource(
            f"Deploying Model {model.resource_name} to", "", self
        )

        self._deploy_call(
            api_client=self.api_client,
            endpoint_resource_name=self.resource_name,
            model=model,
            endpoint_resource_traffic_split=self._gca_resource.traffic_split,
            network=self.network,
            deployed_model_display_name=deployed_model_display_name,
            traffic_percentage=traffic_percentage,
            traffic_split=traffic_split,
            machine_type=machine_type,
            min_replica_count=min_replica_count,
            max_replica_count=max_replica_count,
            accelerator_type=accelerator_type,
            accelerator_count=accelerator_count,
            service_account=service_account,
            explanation_metadata=explanation_metadata,
            explanation_parameters=explanation_parameters,
            metadata=metadata,
            deploy_request_timeout=deploy_request_timeout,
            autoscaling_target_cpu_utilization=autoscaling_target_cpu_utilization,
            autoscaling_target_accelerator_duty_cycle=autoscaling_target_accelerator_duty_cycle,
        )

        _LOGGER.log_action_completed_against_resource("model", "deployed", self)

        self._sync_gca_resource()

    @classmethod
    def _deploy_call(
        cls,
        api_client: endpoint_service_client.EndpointServiceClient,
        endpoint_resource_name: str,
        model: "Model",
        endpoint_resource_traffic_split: Optional[proto.MapField] = None,
        network: Optional[str] = None,
        deployed_model_display_name: Optional[str] = None,
        traffic_percentage: Optional[int] = 0,
        traffic_split: Optional[Dict[str, int]] = None,
        machine_type: Optional[str] = None,
        min_replica_count: int = 1,
        max_replica_count: int = 1,
        accelerator_type: Optional[str] = None,
        accelerator_count: Optional[int] = None,
        service_account: Optional[str] = None,
        explanation_metadata: Optional[aiplatform.explain.ExplanationMetadata] = None,
        explanation_parameters: Optional[
            aiplatform.explain.ExplanationParameters
        ] = None,
        metadata: Optional[Sequence[Tuple[str, str]]] = (),
        deploy_request_timeout: Optional[float] = None,
        autoscaling_target_cpu_utilization: Optional[int] = None,
        autoscaling_target_accelerator_duty_cycle: Optional[int] = None,
    ):
        """Helper method to deploy model to endpoint.

        Args:
            api_client (endpoint_service_client.EndpointServiceClient):
                Required. endpoint_service_client.EndpointServiceClient to make call.
            endpoint_resource_name (str):
                Required. Endpoint resource name to deploy model to.
            model (aiplatform.Model):
                Required. Model to be deployed.
            endpoint_resource_traffic_split (proto.MapField):
                Optional. Endpoint current resource traffic split.
            network (str):
                Optional. The full name of the Compute Engine network to which
                this Endpoint will be peered. E.g. "projects/123/global/networks/my_vpc".
                Private services access must already be configured for the network.
                If left unspecified, the job is not peered with any network or
                the network set in aiplatform.init will be used.
            deployed_model_display_name (str):
                Optional. The display name of the DeployedModel. If not provided
                upon creation, the Model's display_name is used.
            traffic_percentage (int):
                Optional. Desired traffic to newly deployed model. Defaults to
                0 if there are pre-existing deployed models. Defaults to 100 if
                there are no pre-existing deployed models. Negative values should
                not be provided. Traffic of previously deployed models at the endpoint
                will be scaled down to accommodate new deployed model's traffic.
                Should not be provided if traffic_split is provided.
            traffic_split (Dict[str, int]):
                Optional. A map from a DeployedModel's ID to the percentage of
                this Endpoint's traffic that should be forwarded to that DeployedModel.
                If a DeployedModel's ID is not listed in this map, then it receives
                no traffic. The traffic percentage values must add up to 100, or
                map must be empty if the Endpoint is to not accept any traffic at
                the moment. Key for model being deployed is "0". Should not be
                provided if traffic_percentage is provided.
            machine_type (str):
                Optional. The type of machine. Not specifying machine type will
                result in model to be deployed with automatic resources.
            min_replica_count (int):
                Optional. The minimum number of machine replicas this deployed
                model will be always deployed on. If traffic against it increases,
                it may dynamically be deployed onto more replicas, and as traffic
                decreases, some of these extra replicas may be freed.
            max_replica_count (int):
                Optional. The maximum number of replicas this deployed model may
                be deployed on when the traffic against it increases. If requested
                value is too large, the deployment will error, but if deployment
                succeeds then the ability to scale the model to that many replicas
                is guaranteed (barring service outages). If traffic against the
                deployed model increases beyond what its replicas at maximum may
                handle, a portion of the traffic will be dropped. If this value
                is not provided, the larger value of min_replica_count or 1 will
                be used. If value provided is smaller than min_replica_count, it
                will automatically be increased to be min_replica_count.
            accelerator_type (str):
                Optional. Hardware accelerator type. Must also set accelerator_count if used.
                One of ACCELERATOR_TYPE_UNSPECIFIED, NVIDIA_TESLA_K80, NVIDIA_TESLA_P100,
                NVIDIA_TESLA_V100, NVIDIA_TESLA_P4, NVIDIA_TESLA_T4
            accelerator_count (int):
                Optional. The number of accelerators to attach to a worker replica.
            service_account (str):
                The service account that the DeployedModel's container runs as. Specify the
                email address of the service account. If this service account is not
                specified, the container runs as a service account that doesn't have access
                to the resource project.
                Users deploying the Model must have the `iam.serviceAccounts.actAs`
                permission on this service account.
            explanation_metadata (aiplatform.explain.ExplanationMetadata):
                Optional. Metadata describing the Model's input and output for explanation.
                Both `explanation_metadata` and `explanation_parameters` must be
                passed together when used. For more details, see
                `Ref docs <http://tinyurl.com/1igh60kt>`
            explanation_parameters (aiplatform.explain.ExplanationParameters):
                Optional. Parameters to configure explaining for Model's predictions.
                For more details, see `Ref docs <http://tinyurl.com/1an4zake>`
            metadata (Sequence[Tuple[str, str]]):
                Optional. Strings which should be sent along with the request as
                metadata.
            deploy_request_timeout (float):
                Optional. The timeout for the deploy request in seconds.
            autoscaling_target_cpu_utilization (int):
                Optional. Target CPU Utilization to use for Autoscaling Replicas.
                A default value of 60 will be used if not specified.
            autoscaling_target_accelerator_duty_cycle (int):
                Optional. Target Accelerator Duty Cycle.
                Must also set accelerator_type and accelerator_count if specified.
                A default value of 60 will be used if not specified.

        Raises:
            ValueError: If only `accelerator_type` or `accelerator_count` is specified.
            ValueError: If model does not support deployment.
            ValueError: If there is not current traffic split and traffic percentage
                is not 0 or 100.
        """

        max_replica_count = max(min_replica_count, max_replica_count)

        if bool(accelerator_type) != bool(accelerator_count):
            raise ValueError(
                "Both `accelerator_type` and `accelerator_count` should be specified or None."
            )

        if autoscaling_target_accelerator_duty_cycle is not None and (
            not accelerator_type or not accelerator_count
        ):
            raise ValueError(
                "Both `accelerator_type` and `accelerator_count` should be set "
                "when specifying autoscaling_target_accelerator_duty_cycle`"
            )

        deployed_model = gca_endpoint_compat.DeployedModel(
            model=model.versioned_resource_name,
            display_name=deployed_model_display_name,
            service_account=service_account,
        )

        supports_automatic_resources = (
            gca_model_compat.Model.DeploymentResourcesType.AUTOMATIC_RESOURCES
            in model.supported_deployment_resources_types
        )
        supports_dedicated_resources = (
            gca_model_compat.Model.DeploymentResourcesType.DEDICATED_RESOURCES
            in model.supported_deployment_resources_types
        )
        provided_custom_machine_spec = (
            machine_type
            or accelerator_type
            or accelerator_count
            or autoscaling_target_accelerator_duty_cycle
            or autoscaling_target_cpu_utilization
        )

        # If the model supports both automatic and dedicated deployment resources,
        # decide based on the presence of machine spec customizations
        use_dedicated_resources = supports_dedicated_resources and (
            not supports_automatic_resources or provided_custom_machine_spec
        )

        if provided_custom_machine_spec and not use_dedicated_resources:
            _LOGGER.info(
                "Model does not support dedicated deployment resources. "
                "The machine_type, accelerator_type and accelerator_count,"
                "autoscaling_target_accelerator_duty_cycle,"
                "autoscaling_target_cpu_utilization parameters are ignored."
            )

        if use_dedicated_resources and not machine_type:
            machine_type = _DEFAULT_MACHINE_TYPE
            _LOGGER.info(f"Using default machine_type: {machine_type}")

        if use_dedicated_resources:

            dedicated_resources = gca_machine_resources_compat.DedicatedResources(
                min_replica_count=min_replica_count,
                max_replica_count=max_replica_count,
            )

            machine_spec = gca_machine_resources_compat.MachineSpec(
                machine_type=machine_type
            )

            if autoscaling_target_cpu_utilization:
                autoscaling_metric_spec = gca_machine_resources_compat.AutoscalingMetricSpec(
                    metric_name="aiplatform.googleapis.com/prediction/online/cpu/utilization",
                    target=autoscaling_target_cpu_utilization,
                )
                dedicated_resources.autoscaling_metric_specs.extend(
                    [autoscaling_metric_spec]
                )

            if accelerator_type and accelerator_count:
                utils.validate_accelerator_type(accelerator_type)
                machine_spec.accelerator_type = accelerator_type
                machine_spec.accelerator_count = accelerator_count

                if autoscaling_target_accelerator_duty_cycle:
                    autoscaling_metric_spec = gca_machine_resources_compat.AutoscalingMetricSpec(
                        metric_name="aiplatform.googleapis.com/prediction/online/accelerator/duty_cycle",
                        target=autoscaling_target_accelerator_duty_cycle,
                    )
                    dedicated_resources.autoscaling_metric_specs.extend(
                        [autoscaling_metric_spec]
                    )

            dedicated_resources.machine_spec = machine_spec
            deployed_model.dedicated_resources = dedicated_resources

        elif supports_automatic_resources:
            deployed_model.automatic_resources = (
                gca_machine_resources_compat.AutomaticResources(
                    min_replica_count=min_replica_count,
                    max_replica_count=max_replica_count,
                )
            )
        else:
            raise ValueError(
                "Model does not support deployment. "
                "See https://cloud.google.com/vertex-ai/docs/reference/rpc/google.cloud.aiplatform.v1#google.cloud.aiplatform.v1.Model.FIELDS.repeated.google.cloud.aiplatform.v1.Model.DeploymentResourcesType.google.cloud.aiplatform.v1.Model.supported_deployment_resources_types"
            )

        # Service will throw error if both metadata and parameters are not provided
        if explanation_metadata and explanation_parameters:
            explanation_spec = gca_endpoint_compat.explanation.ExplanationSpec()
            explanation_spec.metadata = explanation_metadata
            explanation_spec.parameters = explanation_parameters
            deployed_model.explanation_spec = explanation_spec

        # Checking if traffic percentage is valid
        # TODO(b/221059294) PrivateEndpoint should support traffic split
        if traffic_split is None and not network:
            # new model traffic needs to be 100 if no pre-existing models
            if not endpoint_resource_traffic_split:
                # default scenario
                if traffic_percentage == 0:
                    traffic_percentage = 100
                # verify user specified 100
                elif traffic_percentage < 100:
                    raise ValueError(
                        """There are currently no deployed models so the traffic
                        percentage for this deployed model needs to be 100."""
                    )
            traffic_split = cls._allocate_traffic(
                traffic_split=dict(endpoint_resource_traffic_split),
                traffic_percentage=traffic_percentage,
            )

        operation_future = api_client.deploy_model(
            endpoint=endpoint_resource_name,
            deployed_model=deployed_model,
            traffic_split=traffic_split,
            metadata=metadata,
            timeout=deploy_request_timeout,
        )

        _LOGGER.log_action_started_against_resource_with_lro(
            "Deploy", "model", cls, operation_future
        )

        operation_future.result()

    def undeploy(
        self,
        deployed_model_id: str,
        traffic_split: Optional[Dict[str, int]] = None,
        metadata: Optional[Sequence[Tuple[str, str]]] = (),
        sync=True,
    ) -> None:
        """Undeploys a deployed model.

        The model to be undeployed should have no traffic or user must provide
        a new traffic_split with the remaining deployed models. Refer
        to `Endpoint.traffic_split` for the current traffic split mapping.

        Args:
            deployed_model_id (str):
                Required. The ID of the DeployedModel to be undeployed from the
                Endpoint.
            traffic_split (Dict[str, int]):
                Optional. A map of DeployedModel IDs to the percentage of
                this Endpoint's traffic that should be forwarded to that DeployedModel.
                Required if undeploying a model with non-zero traffic from an Endpoint
                with multiple deployed models. The traffic percentage values must add
                up to 100, or map must be empty if the Endpoint is to not accept any traffic
                at the moment. If a DeployedModel's ID is not listed in this map, then it
                receives no traffic.
            metadata (Sequence[Tuple[str, str]]):
                Optional. Strings which should be sent along with the request as
                metadata.
        """
        self._sync_gca_resource_if_skipped()

        if traffic_split is not None:
            if deployed_model_id in traffic_split and traffic_split[deployed_model_id]:
                raise ValueError("Model being undeployed should have 0 traffic.")
            if sum(traffic_split.values()) != 100:
                raise ValueError(
                    "Sum of all traffic within traffic split needs to be 100."
                )

        # Two or more models deployed to Endpoint and remaining traffic will be zero
        elif (
            len(self.traffic_split) > 1
            and deployed_model_id in self._gca_resource.traffic_split
            and self._gca_resource.traffic_split[deployed_model_id] == 100
        ):
            raise ValueError(
                f"Undeploying deployed model '{deployed_model_id}' would leave the remaining "
                "traffic split at 0%. Traffic split must add up to 100% when models are "
                "deployed. Please undeploy the other models first or provide an updated "
                "traffic_split."
            )

        self._undeploy(
            deployed_model_id=deployed_model_id,
            traffic_split=traffic_split,
            metadata=metadata,
            sync=sync,
        )

    @base.optional_sync()
    def _undeploy(
        self,
        deployed_model_id: str,
        traffic_split: Optional[Dict[str, int]] = None,
        metadata: Optional[Sequence[Tuple[str, str]]] = (),
        sync=True,
    ) -> None:
        """Undeploys a deployed model.

        Proportionally adjusts the traffic_split among the remaining deployed
        models of the endpoint.

        Args:
            deployed_model_id (str):
                Required. The ID of the DeployedModel to be undeployed from the
                Endpoint.
            traffic_split (Dict[str, int]):
                Optional. A map from a DeployedModel's ID to the percentage of
                this Endpoint's traffic that should be forwarded to that DeployedModel.
                If a DeployedModel's ID is not listed in this map, then it receives
                no traffic. The traffic percentage values must add up to 100, or
                map must be empty if the Endpoint is to not accept any traffic at
                the moment. Key for model being deployed is "0". Should not be
                provided if traffic_percentage is provided.
            metadata (Sequence[Tuple[str, str]]):
                Optional. Strings which should be sent along with the request as
                metadata.
        """
        self._sync_gca_resource_if_skipped()
        current_traffic_split = traffic_split or dict(self._gca_resource.traffic_split)

        if deployed_model_id in current_traffic_split:
            current_traffic_split = self._unallocate_traffic(
                traffic_split=current_traffic_split,
                deployed_model_id=deployed_model_id,
            )
            current_traffic_split.pop(deployed_model_id)

        _LOGGER.log_action_start_against_resource("Undeploying", "model", self)

        operation_future = self.api_client.undeploy_model(
            endpoint=self.resource_name,
            deployed_model_id=deployed_model_id,
            traffic_split=current_traffic_split,
            metadata=metadata,
        )

        _LOGGER.log_action_started_against_resource_with_lro(
            "Undeploy", "model", self.__class__, operation_future
        )

        # block before returning
        operation_future.result()

        _LOGGER.log_action_completed_against_resource("model", "undeployed", self)

        # update local resource
        self._sync_gca_resource()

    @staticmethod
    def _instantiate_prediction_client(
        location: Optional[str] = None,
        credentials: Optional[auth_credentials.Credentials] = None,
    ) -> utils.PredictionClientWithOverride:
        """Helper method to instantiates prediction client with optional
        overrides for this endpoint.

        Args:
            location (str): The location of this endpoint.
            credentials (google.auth.credentials.Credentials):
                Optional custom credentials to use when accessing interacting with
                the prediction client.

        Returns:
            prediction_client (prediction_service_client.PredictionServiceClient):
                Initialized prediction client with optional overrides.
        """
        return initializer.global_config.create_client(
            client_class=utils.PredictionClientWithOverride,
            credentials=credentials,
            location_override=location,
            prediction_client=True,
        )

    def update(
        self,
        display_name: Optional[str] = None,
        description: Optional[str] = None,
        labels: Optional[Dict[str, str]] = None,
        traffic_split: Optional[Dict[str, int]] = None,
        request_metadata: Optional[Sequence[Tuple[str, str]]] = (),
        update_request_timeout: Optional[float] = None,
    ) -> "Endpoint":
        """Updates an endpoint.

        Example usage:

        my_endpoint = my_endpoint.update(
            display_name='my-updated-endpoint',
            description='my updated description',
            labels={'key': 'value'},
            traffic_split={
                '123456': 20,
                '234567': 80,
            },
        )

        Args:
            display_name (str):
                Optional. The display name of the Endpoint.
                The name can be up to 128 characters long and can be consist of any UTF-8
                characters.
            description (str):
                Optional. The description of the Endpoint.
            labels (Dict[str, str]):
                Optional. The labels with user-defined metadata to organize your Endpoints.
                Label keys and values can be no longer than 64 characters
                (Unicode codepoints), can only contain lowercase letters, numeric
                characters, underscores and dashes. International characters are allowed.
                See https://goo.gl/xmQnxf for more information and examples of labels.
            traffic_split (Dict[str, int]):
                Optional. A map from a DeployedModel's ID to the percentage of this Endpoint's
                traffic that should be forwarded to that DeployedModel.
                If a DeployedModel's ID is not listed in this map, then it receives no traffic.
                The traffic percentage values must add up to 100, or map must be empty if
                the Endpoint is to not accept any traffic at a moment.
            request_metadata (Sequence[Tuple[str, str]]):
                Optional. Strings which should be sent along with the request as metadata.
            update_request_timeout (float):
                Optional. The timeout for the update request in seconds.

        Returns:
            Endpoint (aiplatform.Prediction):
                Updated endpoint resource.

        Raises:
            ValueError: If `labels` is not the correct format.
        """

        self.wait()

        current_endpoint_proto = self.gca_resource
        copied_endpoint_proto = current_endpoint_proto.__class__(current_endpoint_proto)

        update_mask: List[str] = []

        if display_name:
            utils.validate_display_name(display_name)
            copied_endpoint_proto.display_name = display_name
            update_mask.append("display_name")

        if description:
            copied_endpoint_proto.description = description
            update_mask.append("description")

        if labels:
            utils.validate_labels(labels)
            copied_endpoint_proto.labels = labels
            update_mask.append("labels")

        if traffic_split:
            update_mask.append("traffic_split")
            copied_endpoint_proto.traffic_split = traffic_split

        update_mask = field_mask_pb2.FieldMask(paths=update_mask)

        _LOGGER.log_action_start_against_resource(
            "Updating",
            "endpoint",
            self,
        )

        self._gca_resource = self.api_client.update_endpoint(
            endpoint=copied_endpoint_proto,
            update_mask=update_mask,
            metadata=request_metadata,
            timeout=update_request_timeout,
        )

        _LOGGER.log_action_completed_against_resource("endpoint", "updated", self)

        return self

    def predict(
        self,
        instances: List,
        parameters: Optional[Dict] = None,
        timeout: Optional[float] = None,
    ) -> Prediction:
        """Make a prediction against this Endpoint.

        Args:
            instances (List):
                Required. The instances that are the input to the
                prediction call. A DeployedModel may have an upper limit
                on the number of instances it supports per request, and
                when it is exceeded the prediction call errors in case
                of AutoML Models, or, in case of customer created
                Models, the behaviour is as documented by that Model.
                The schema of any single instance may be specified via
                Endpoint's DeployedModels'
                [Model's][google.cloud.aiplatform.v1beta1.DeployedModel.model]
                [PredictSchemata's][google.cloud.aiplatform.v1beta1.Model.predict_schemata]
                ``instance_schema_uri``.
            parameters (Dict):
                The parameters that govern the prediction. The schema of
                the parameters may be specified via Endpoint's
                DeployedModels' [Model's
                ][google.cloud.aiplatform.v1beta1.DeployedModel.model]
                [PredictSchemata's][google.cloud.aiplatform.v1beta1.Model.predict_schemata]
                ``parameters_schema_uri``.
            timeout (float): Optional. The timeout for this request in seconds.

        Returns:
            prediction (aiplatform.Prediction):
                Prediction with returned predictions and Model ID.
        """
        self.wait()

        prediction_response = self._prediction_client.predict(
            endpoint=self._gca_resource.name,
            instances=instances,
            parameters=parameters,
            timeout=timeout,
        )

        return Prediction(
            predictions=[
                json_format.MessageToDict(item)
                for item in prediction_response.predictions.pb
            ],
            deployed_model_id=prediction_response.deployed_model_id,
            model_version_id=prediction_response.model_version_id,
            model_resource_name=prediction_response.model,
        )

    def explain(
        self,
        instances: List[Dict],
        parameters: Optional[Dict] = None,
        deployed_model_id: Optional[str] = None,
        timeout: Optional[float] = None,
    ) -> Prediction:
        """Make a prediction with explanations against this Endpoint.

        Example usage:
            response = my_endpoint.explain(instances=[...])
            my_explanations = response.explanations

        Args:
            instances (List):
                Required. The instances that are the input to the
                prediction call. A DeployedModel may have an upper limit
                on the number of instances it supports per request, and
                when it is exceeded the prediction call errors in case
                of AutoML Models, or, in case of customer created
                Models, the behaviour is as documented by that Model.
                The schema of any single instance may be specified via
                Endpoint's DeployedModels'
                [Model's][google.cloud.aiplatform.v1beta1.DeployedModel.model]
                [PredictSchemata's][google.cloud.aiplatform.v1beta1.Model.predict_schemata]
                ``instance_schema_uri``.
            parameters (Dict):
                The parameters that govern the prediction. The schema of
                the parameters may be specified via Endpoint's
                DeployedModels' [Model's
                ][google.cloud.aiplatform.v1beta1.DeployedModel.model]
                [PredictSchemata's][google.cloud.aiplatform.v1beta1.Model.predict_schemata]
                ``parameters_schema_uri``.
            deployed_model_id (str):
                Optional. If specified, this ExplainRequest will be served by the
                chosen DeployedModel, overriding this Endpoint's traffic split.
            timeout (float): Optional. The timeout for this request in seconds.

        Returns:
            prediction (aiplatform.Prediction):
                Prediction with returned predictions, explanations, and Model ID.
        """
        self.wait()

        explain_response = self._prediction_client.explain(
            endpoint=self.resource_name,
            instances=instances,
            parameters=parameters,
            deployed_model_id=deployed_model_id,
            timeout=timeout,
        )

        return Prediction(
            predictions=[
                json_format.MessageToDict(item)
                for item in explain_response.predictions.pb
            ],
            deployed_model_id=explain_response.deployed_model_id,
            explanations=explain_response.explanations,
        )

    @classmethod
    def list(
        cls,
        filter: Optional[str] = None,
        order_by: Optional[str] = None,
        project: Optional[str] = None,
        location: Optional[str] = None,
        credentials: Optional[auth_credentials.Credentials] = None,
    ) -> List["models.Endpoint"]:
        """List all Endpoint resource instances.

        Example Usage:
            aiplatform.Endpoint.list(
                filter='labels.my_label="my_label_value" OR display_name=!"old_endpoint"',
            )

        Args:
            filter (str):
                Optional. An expression for filtering the results of the request.
                For field names both snake_case and camelCase are supported.
            order_by (str):
                Optional. A comma-separated list of fields to order by, sorted in
                ascending order. Use "desc" after a field name for descending.
                Supported fields: `display_name`, `create_time`, `update_time`
            project (str):
                Optional. Project to retrieve list from. If not set, project
                set in aiplatform.init will be used.
            location (str):
                Optional. Location to retrieve list from. If not set, location
                set in aiplatform.init will be used.
            credentials (auth_credentials.Credentials):
                Optional. Custom credentials to use to retrieve list. Overrides
                credentials set in aiplatform.init.

        Returns:
            List[models.Endpoint]:
                A list of Endpoint resource objects
        """

        return cls._list_with_local_order(
            cls_filter=lambda ep: not bool(
                ep.network
            ),  # `network` is empty for public Endpoints
            filter=filter,
            order_by=order_by,
            project=project,
            location=location,
            credentials=credentials,
        )

    def list_models(self) -> List[gca_endpoint_compat.DeployedModel]:
        """Returns a list of the models deployed to this Endpoint.

        Returns:
            deployed_models (List[aiplatform.gapic.DeployedModel]):
                A list of the models deployed in this Endpoint.
        """
        self._sync_gca_resource()
        return list(self._gca_resource.deployed_models)

    def undeploy_all(self, sync: bool = True) -> "Endpoint":
        """Undeploys every model deployed to this Endpoint.

        Args:
            sync (bool):
                Whether to execute this method synchronously. If False, this method
                will be executed in concurrent Future and any downstream object will
                be immediately returned and synced when the Future has completed.
        """
        self._sync_gca_resource()

        models_to_undeploy = sorted(  # Undeploy zero traffic models first
            self._gca_resource.traffic_split.keys(),
            key=lambda id: self._gca_resource.traffic_split[id],
        )

        for deployed_model in models_to_undeploy:
            self._undeploy(deployed_model_id=deployed_model, sync=sync)

        return self

    def delete(self, force: bool = False, sync: bool = True) -> None:
        """Deletes this Vertex AI Endpoint resource. If force is set to True,
        all models on this Endpoint will be undeployed prior to deletion.

        Args:
            force (bool):
                Required. If force is set to True, all deployed models on this
                Endpoint will be undeployed first. Default is False.
            sync (bool):
                Whether to execute this method synchronously. If False, this method
                will be executed in concurrent Future and any downstream object will
                be immediately returned and synced when the Future has completed.

        Raises:
            FailedPrecondition: If models are deployed on this Endpoint and force = False.
        """
        if force:
            self.undeploy_all(sync=sync)

        super().delete(sync=sync)


class PrivateEndpoint(Endpoint):
    """
    Represents a Vertex AI PrivateEndpoint resource.

    Read more [about private endpoints in the documentation.](https://cloud.google.com/vertex-ai/docs/predictions/using-private-endpoints)
    """

    def __init__(
        self,
        endpoint_name: str,
        project: Optional[str] = None,
        location: Optional[str] = None,
        credentials: Optional[auth_credentials.Credentials] = None,
    ):
        """Retrieves a PrivateEndpoint resource.

        Example usage:
            my_private_endpoint = aiplatform.PrivateEndpoint(
                endpoint_name="projects/123/locations/us-central1/endpoints/1234567891234567890"
            )

            or (when project and location are initialized)

            my_private_endpoint = aiplatform.PrivateEndpoint(
                endpoint_name="1234567891234567890"
            )

        Args:
            endpoint_name (str):
                Required. A fully-qualified endpoint resource name or endpoint ID.
                Example: "projects/123/locations/us-central1/endpoints/my_endpoint_id" or
                "my_endpoint_id" when project and location are initialized or passed.
            project (str):
                Optional. Project to retrieve endpoint from. If not set, project
                set in aiplatform.init will be used.
            location (str):
                Optional. Location to retrieve endpoint from. If not set, location
                set in aiplatform.init will be used.
            credentials (auth_credentials.Credentials):
                Optional. Custom credentials to use to upload this model. Overrides
                credentials set in aiplatform.init.

        Raises:
            ValueError: If the Endpoint being retrieved is not a PrivateEndpoint.
            ImportError: If there is an issue importing the `urllib3` package.
        """
        try:
            import urllib3
        except ImportError:
            raise ImportError(
                "Cannot import the urllib3 HTTP client. Please install google-cloud-aiplatform[private_endpoints]."
            )

        super().__init__(
            endpoint_name=endpoint_name,
            project=project,
            location=location,
            credentials=credentials,
        )

        if not self.network:
            raise ValueError(
                "Please ensure the Endpoint being retrieved is a PrivateEndpoint."
            )

        self._http_client = urllib3.PoolManager()

    @property
    def predict_http_uri(self) -> Optional[str]:
        """HTTP path to send prediction requests to, used when calling `PrivateEndpoint.predict()`"""
        if not self._gca_resource.deployed_models:
            return None
        return self._gca_resource.deployed_models[0].private_endpoints.predict_http_uri

    @property
    def explain_http_uri(self) -> Optional[str]:
        """HTTP path to send explain requests to, used when calling `PrivateEndpoint.explain()`"""
        if not self._gca_resource.deployed_models:
            return None
        return self._gca_resource.deployed_models[0].private_endpoints.explain_http_uri

    @property
    def health_http_uri(self) -> Optional[str]:
        """HTTP path to send health check requests to, used when calling `PrivateEndpoint.health_check()`"""
        if not self._gca_resource.deployed_models:
            return None
        return self._gca_resource.deployed_models[0].private_endpoints.health_http_uri

    @classmethod
    def create(
        cls,
        display_name: str,
        project: Optional[str] = None,
        location: Optional[str] = None,
        network: Optional[str] = None,
        description: Optional[str] = None,
        labels: Optional[Dict[str, str]] = None,
        credentials: Optional[auth_credentials.Credentials] = None,
        encryption_spec_key_name: Optional[str] = None,
        sync=True,
    ) -> "PrivateEndpoint":
        """Creates a new PrivateEndpoint.

        Example usage:
            my_private_endpoint = aiplatform.PrivateEndpoint.create(
                display_name="my_endpoint_name",
                project="my_project_id",
                location="us-central1",
                network="projects/123456789123/global/networks/my_vpc"
            )

            or (when project and location are initialized)

            my_private_endpoint = aiplatform.PrivateEndpoint.create(
                display_name="my_endpoint_name",
                network="projects/123456789123/global/networks/my_vpc"
            )

        Args:
            display_name (str):
                Required. The user-defined name of the Endpoint.
                The name can be up to 128 characters long and can be consist
                of any UTF-8 characters.
            project (str):
                Optional. Project to retrieve endpoint from. If not set, project
                set in aiplatform.init will be used.
            location (str):
                Optional. Location to retrieve endpoint from. If not set, location
                set in aiplatform.init will be used.
            network (str):
                Optional. The full name of the Compute Engine network to which
                this Endpoint will be peered. E.g. "projects/123456789123/global/networks/my_vpc".
                Private services access must already be configured for the network.
                If not set, network set in aiplatform.init will be used.
            description (str):
                Optional. The description of the Endpoint.
            labels (Dict[str, str]):
                Optional. The labels with user-defined metadata to
                organize your Endpoints.
                Label keys and values can be no longer than 64
                characters (Unicode codepoints), can only
                contain lowercase letters, numeric characters,
                underscores and dashes. International characters
                are allowed.
                See https://goo.gl/xmQnxf for more information
                and examples of labels.
            credentials (auth_credentials.Credentials):
                Optional. Custom credentials to use to upload this model. Overrides
                credentials set in aiplatform.init.
            encryption_spec_key_name (str):
                Optional. The Cloud KMS resource identifier of the customer
                managed encryption key used to protect the model. Has the
                form:
                ``projects/my-project/locations/my-region/keyRings/my-kr/cryptoKeys/my-key``.
                The key needs to be in the same region as where the compute
                resource is created.

                If set, this Model and all sub-resources of this Model will be secured by this key.

                Overrides encryption_spec_key_name set in aiplatform.init.
            sync (bool):
                Whether to execute this method synchronously. If False, this method
                will be executed in concurrent Future and any downstream object will
                be immediately returned and synced when the Future has completed.

        Returns:
            endpoint (aiplatform.PrivateEndpoint):
                Created endpoint.

        Raises:
            ValueError: A network must be instantiated when creating a PrivateEndpoint.
        """
        api_client = cls._instantiate_client(location=location, credentials=credentials)

        utils.validate_display_name(display_name)
        if labels:
            utils.validate_labels(labels)

        project = project or initializer.global_config.project
        location = location or initializer.global_config.location

        if not network:
            raise ValueError(
                "Please provide required argument `network` or set "
                "using aiplatform.init(network=...)"
            )

        return cls._create(
            api_client=api_client,
            display_name=display_name,
            project=project,
            location=location,
            description=description,
            labels=labels,
            credentials=credentials,
            encryption_spec=initializer.global_config.get_encryption_spec(
                encryption_spec_key_name=encryption_spec_key_name
            ),
            network=network,
            sync=sync,
        )

    @classmethod
    def _construct_sdk_resource_from_gapic(
        cls,
        gapic_resource: proto.Message,
        project: Optional[str] = None,
        location: Optional[str] = None,
        credentials: Optional[auth_credentials.Credentials] = None,
    ) -> "PrivateEndpoint":
        """Given a GAPIC PrivateEndpoint object, return the SDK representation.

        Args:
            gapic_resource (proto.Message):
                A GAPIC representation of a PrivateEndpoint resource, usually
                retrieved by a get_* or in a list_* API call.
            project (str):
                Optional. Project to construct Endpoint object from. If not set,
                project set in aiplatform.init will be used.
            location (str):
                Optional. Location to construct Endpoint object from. If not set,
                location set in aiplatform.init will be used.
            credentials (auth_credentials.Credentials):
                Optional. Custom credentials to use to construct Endpoint.
                Overrides credentials set in aiplatform.init.

        Returns:
            endpoint (aiplatform.PrivateEndpoint):
                An initialized PrivateEndpoint resource.

        Raises:
            ImportError: If there is an issue importing the `urllib3` package.
        """
        try:
            import urllib3
        except ImportError:
            raise ImportError(
                "Cannot import the urllib3 HTTP client. Please install google-cloud-aiplatform[private_endpoints]."
            )

        endpoint = cls._empty_constructor(
            project=project, location=location, credentials=credentials
        )

        endpoint._gca_resource = gapic_resource

        endpoint._http_client = urllib3.PoolManager()

        return endpoint

    def _http_request(
        self,
        method: str,
        url: str,
        body: Optional[Dict[Any, Any]] = None,
        headers: Optional[Dict[str, str]] = None,
    ) -> "urllib3.response.HTTPResponse":  # type: ignore # noqa: F821
        """Helper function used to perform HTTP requests for PrivateEndpoint.

        Args:
            method (str):
                Required. The HTTP request method to use. Example: "POST" or "GET"
            url (str):
                Required. The url used to send requests and get responses from.
            body (Dict[Any, Any]):
                Optional. Data sent to the url in the HTTP request. For a PrivateEndpoint,
                an instance is sent and a prediction response is expected.
            headers (Dict[str, str]):
                Optional. Header in the HTTP request.

        Returns:
            urllib3.response.HTTPResponse:
                A HTTP Response container.

        Raises:
            ImportError: If there is an issue importing the `urllib3` package.
            RuntimeError: If a HTTP request could not be made.
            RuntimeError: A connection could not be established with the PrivateEndpoint and
                a HTTP request could not be made.
        """
        try:
            import urllib3
        except ImportError:
            raise ImportError(
                "Cannot import the urllib3 HTTP client. Please install google-cloud-aiplatform[private_endpoints]."
            )

        try:
            response = self._http_client.request(
                method=method, url=url, body=body, headers=headers
            )

            if response.status < _SUCCESSFUL_HTTP_RESPONSE:
                return response
            else:
                raise RuntimeError(
                    f"{response.status} - Failed to make request, see response: "
                    + response.data.decode("utf-8")
                )

        except urllib3.exceptions.MaxRetryError as exc:
            raise RuntimeError(
                f"Failed to make a {method} request to this URI, make sure: "
                " this call is being made inside the network this PrivateEndpoint is peered to "
                f"({self._gca_resource.network}), calling health_check() returns True, "
                f"and that {url} is a valid URL."
            ) from exc

    def predict(self, instances: List, parameters: Optional[Dict] = None) -> Prediction:
        """Make a prediction against this PrivateEndpoint using a HTTP request.
        This method must be called within the network the PrivateEndpoint is peered to.
        The predict() call will fail otherwise. To check, use `PrivateEndpoint.network`.

        Example usage:
            response = my_private_endpoint.predict(instances=[...])
            my_predictions = response.predictions

        Args:
            instances (List):
                Required. The instances that are the input to the
                prediction call. Instance types mut be JSON serializable.
                A DeployedModel may have an upper limit
                on the number of instances it supports per request, and
                when it is exceeded the prediction call errors in case
                of AutoML Models, or, in case of customer created
                Models, the behaviour is as documented by that Model.
                The schema of any single instance may be specified via
                Endpoint's DeployedModels'
                [Model's][google.cloud.aiplatform.v1beta1.DeployedModel.model]
                [PredictSchemata's][google.cloud.aiplatform.v1beta1.Model.predict_schemata]
                ``instance_schema_uri``.
            parameters (Dict):
                The parameters that govern the prediction. The schema of
                the parameters may be specified via Endpoint's
                DeployedModels' [Model's
                ][google.cloud.aiplatform.v1beta1.DeployedModel.model]
                [PredictSchemata's][google.cloud.aiplatform.v1beta1.Model.predict_schemata]
                ``parameters_schema_uri``.

        Returns:
            prediction (aiplatform.Prediction):
                Prediction object with returned predictions and Model ID.

        Raises:
            RuntimeError: If a model has not been deployed a request cannot be made.
        """
        self.wait()
        self._sync_gca_resource_if_skipped()

        if not self._gca_resource.deployed_models:
            raise RuntimeError(
                "Cannot make a predict request because a model has not been deployed on this Private"
                "Endpoint. Please ensure a model has been deployed."
            )

        response = self._http_request(
            method="POST",
            url=self.predict_http_uri,
            body=json.dumps({"instances": instances}),
            headers={"Content-Type": "application/json"},
        )

        prediction_response = json.loads(response.data)

        return Prediction(
            predictions=prediction_response.get("predictions"),
            deployed_model_id=self._gca_resource.deployed_models[0].id,
        )

    def explain(self):
        raise NotImplementedError(
            f"{self.__class__.__name__} class does not support 'explain' as of now."
        )

    def health_check(self) -> bool:
        """
        Makes a request to this PrivateEndpoint's health check URI. Must be within network
        that this PrivateEndpoint is in.

        Example Usage:
            if my_private_endpoint.health_check():
                print("PrivateEndpoint is healthy!")

        Returns:
            bool:
                Checks if calls can be made to this PrivateEndpoint.

        Raises:
            RuntimeError: If a model has not been deployed a request cannot be made.
        """
        self.wait()
        self._sync_gca_resource_if_skipped()

        if not self._gca_resource.deployed_models:
            raise RuntimeError(
                "Cannot make a health check request because a model has not been deployed on this Private"
                "Endpoint. Please ensure a model has been deployed."
            )

        response = self._http_request(
            method="GET",
            url=self.health_http_uri,
        )

        return response.status < _SUCCESSFUL_HTTP_RESPONSE

    @classmethod
    def list(
        cls,
        filter: Optional[str] = None,
        order_by: Optional[str] = None,
        project: Optional[str] = None,
        location: Optional[str] = None,
        credentials: Optional[auth_credentials.Credentials] = None,
    ) -> List["models.PrivateEndpoint"]:
        """List all PrivateEndpoint resource instances.

        Example Usage:
            my_private_endpoints = aiplatform.PrivateEndpoint.list()

            or

            my_private_endpoints = aiplatform.PrivateEndpoint.list(
                filter='labels.my_label="my_label_value" OR display_name=!"old_endpoint"',
            )

        Args:
            filter (str):
                Optional. An expression for filtering the results of the request.
                For field names both snake_case and camelCase are supported.
            order_by (str):
                Optional. A comma-separated list of fields to order by, sorted in
                ascending order. Use "desc" after a field name for descending.
                Supported fields: `display_name`, `create_time`, `update_time`
            project (str):
                Optional. Project to retrieve list from. If not set, project
                set in aiplatform.init will be used.
            location (str):
                Optional. Location to retrieve list from. If not set, location
                set in aiplatform.init will be used.
            credentials (auth_credentials.Credentials):
                Optional. Custom credentials to use to retrieve list. Overrides
                credentials set in aiplatform.init.

        Returns:
            List[models.PrivateEndpoint]:
                A list of PrivateEndpoint resource objects.
        """

        return cls._list_with_local_order(
            cls_filter=lambda ep: bool(
                ep.network
            ),  # Only PrivateEndpoints have a network set
            filter=filter,
            order_by=order_by,
            project=project,
            location=location,
            credentials=credentials,
        )

    def deploy(
        self,
        model: "Model",
        deployed_model_display_name: Optional[str] = None,
        machine_type: Optional[str] = None,
        min_replica_count: int = 1,
        max_replica_count: int = 1,
        accelerator_type: Optional[str] = None,
        accelerator_count: Optional[int] = None,
        service_account: Optional[str] = None,
        explanation_metadata: Optional[aiplatform.explain.ExplanationMetadata] = None,
        explanation_parameters: Optional[
            aiplatform.explain.ExplanationParameters
        ] = None,
        metadata: Optional[Sequence[Tuple[str, str]]] = (),
        sync=True,
    ) -> None:
        """Deploys a Model to the PrivateEndpoint.

        Example Usage:
            my_private_endpoint.deploy(
                model=my_model
            )

        Args:
            model (aiplatform.Model):
                Required. Model to be deployed.
            deployed_model_display_name (str):
                Optional. The display name of the DeployedModel. If not provided
                upon creation, the Model's display_name is used.
            machine_type (str):
                Optional. The type of machine. Not specifying machine type will
                result in model to be deployed with automatic resources.
            min_replica_count (int):
                Optional. The minimum number of machine replicas this deployed
                model will be always deployed on. If traffic against it increases,
                it may dynamically be deployed onto more replicas, and as traffic
                decreases, some of these extra replicas may be freed.
            max_replica_count (int):
                Optional. The maximum number of replicas this deployed model may
                be deployed on when the traffic against it increases. If requested
                value is too large, the deployment will error, but if deployment
                succeeds then the ability to scale the model to that many replicas
                is guaranteed (barring service outages). If traffic against the
                deployed model increases beyond what its replicas at maximum may
                handle, a portion of the traffic will be dropped. If this value
                is not provided, the larger value of min_replica_count or 1 will
                be used. If value provided is smaller than min_replica_count, it
                will automatically be increased to be min_replica_count.
            accelerator_type (str):
                Optional. Hardware accelerator type. Must also set accelerator_count if used.
                One of ACCELERATOR_TYPE_UNSPECIFIED, NVIDIA_TESLA_K80, NVIDIA_TESLA_P100,
                NVIDIA_TESLA_V100, NVIDIA_TESLA_P4, NVIDIA_TESLA_T4
            accelerator_count (int):
                Optional. The number of accelerators to attach to a worker replica.
            service_account (str):
                The service account that the DeployedModel's container runs as. Specify the
                email address of the service account. If this service account is not
                specified, the container runs as a service account that doesn't have access
                to the resource project.
                Users deploying the Model must have the `iam.serviceAccounts.actAs`
                permission on this service account.
            explanation_metadata (aiplatform.explain.ExplanationMetadata):
                Optional. Metadata describing the Model's input and output for explanation.
                Both `explanation_metadata` and `explanation_parameters` must be
                passed together when used. For more details, see
                `Ref docs <http://tinyurl.com/1igh60kt>`
            explanation_parameters (aiplatform.explain.ExplanationParameters):
                Optional. Parameters to configure explaining for Model's predictions.
                For more details, see `Ref docs <http://tinyurl.com/1an4zake>`
            metadata (Sequence[Tuple[str, str]]):
                Optional. Strings which should be sent along with the request as
                metadata.
            sync (bool):
                Whether to execute this method synchronously. If False, this method
                will be executed in concurrent Future and any downstream object will
                be immediately returned and synced when the Future has completed.
        """
        self._validate_deploy_args(
            min_replica_count=min_replica_count,
            max_replica_count=max_replica_count,
            accelerator_type=accelerator_type,
            deployed_model_display_name=deployed_model_display_name,
            traffic_split=None,
            traffic_percentage=100,
            explanation_metadata=explanation_metadata,
            explanation_parameters=explanation_parameters,
        )

        self._deploy(
            model=model,
            deployed_model_display_name=deployed_model_display_name,
            traffic_percentage=100,
            traffic_split=None,
            machine_type=machine_type,
            min_replica_count=min_replica_count,
            max_replica_count=max_replica_count,
            accelerator_type=accelerator_type,
            accelerator_count=accelerator_count,
            service_account=service_account,
            explanation_metadata=explanation_metadata,
            explanation_parameters=explanation_parameters,
            metadata=metadata,
            sync=sync,
        )

    def undeploy(
        self,
        deployed_model_id: str,
        sync=True,
    ) -> None:
        """Undeploys a deployed model from the PrivateEndpoint.

        Example Usage:
            my_private_endpoint.undeploy(
                deployed_model_id="1234567891232567891"
            )

            or

            my_deployed_model_id = my_private_endpoint.list_models()[0].id
            my_private_endpoint.undeploy(
                deployed_model_id=my_deployed_model_id
            )

        Args:
            deployed_model_id (str):
                Required. The ID of the DeployedModel to be undeployed from the
                PrivateEndpoint. Use PrivateEndpoint.list_models() to get the
                deployed model ID.
            sync (bool):
                Whether to execute this method synchronously. If False, this method
                will be executed in concurrent Future and any downstream object will
                be immediately returned and synced when the Future has completed.
        """
        self._sync_gca_resource_if_skipped()

        # TODO(b/211351292): Add traffic splitting for PrivateEndpoint
        self._undeploy(
            deployed_model_id=deployed_model_id,
            traffic_split=None,
            sync=sync,
        )

    def delete(self, force: bool = False, sync: bool = True) -> None:
        """Deletes this Vertex AI PrivateEndpoint resource. If force is set to True,
        all models on this PrivateEndpoint will be undeployed prior to deletion.

        Args:
            force (bool):
                Required. If force is set to True, all deployed models on this
                Endpoint will be undeployed first. Default is False.
            sync (bool):
                Whether to execute this method synchronously. If False, this method
                will be executed in concurrent Future and any downstream object will
                be immediately returned and synced when the Future has completed.

        Raises:
            FailedPrecondition: If models are deployed on this Endpoint and force = False.
        """
        if force and self._gca_resource.deployed_models:
            self.undeploy(
                deployed_model_id=self._gca_resource.deployed_models[0].id,
                sync=sync,
            )

        super().delete(force=False, sync=sync)


class Model(base.VertexAiResourceNounWithFutureManager):

    client_class = utils.ModelClientWithOverride
    _resource_noun = "models"
    _getter_method = "get_model"
    _list_method = "list_models"
    _delete_method = "delete_model"
    _parse_resource_name_method = "parse_model_path"
    _format_resource_name_method = "model_path"

    @property
    def uri(self) -> Optional[str]:
        """Path to the directory containing the Model artifact and any of its
        supporting files. Not present for AutoML Models."""
        self._assert_gca_resource_is_available()
        return self._gca_resource.artifact_uri or None

    @property
    def description(self) -> str:
        """Description of the model."""
        self._assert_gca_resource_is_available()
        return self._gca_resource.description

    @property
    def supported_export_formats(
        self,
    ) -> Dict[str, List[gca_model_compat.Model.ExportFormat.ExportableContent]]:
        """The formats and content types in which this Model may be exported.
        If empty, this Model is not available for export.

        For example, if this model can be exported as a Tensorflow SavedModel and
        have the artifacts written to Cloud Storage, the expected value would be:

            {'tf-saved-model': [<ExportableContent.ARTIFACT: 1>]}
        """
        self._assert_gca_resource_is_available()
        return {
            export_format.id: [
                gca_model_compat.Model.ExportFormat.ExportableContent(content)
                for content in export_format.exportable_contents
            ]
            for export_format in self._gca_resource.supported_export_formats
        }

    @property
    def supported_deployment_resources_types(
        self,
    ) -> List[aiplatform.gapic.Model.DeploymentResourcesType]:
        """List of deployment resource types accepted for this Model.

        When this Model is deployed, its prediction resources are described by
        the `prediction_resources` field of the objects returned by
        `Endpoint.list_models()`. Because not all Models support all resource
        configuration types, the configuration types this Model supports are
        listed here.

        If no configuration types are listed, the Model cannot be
        deployed to an `Endpoint` and does not support online predictions
        (`Endpoint.predict()` or `Endpoint.explain()`). Such a Model can serve
        predictions by using a `BatchPredictionJob`, if it has at least one entry
        each in `Model.supported_input_storage_formats` and
        `Model.supported_output_storage_formats`."""
        self._assert_gca_resource_is_available()
        return list(self._gca_resource.supported_deployment_resources_types)

    @property
    def supported_input_storage_formats(self) -> List[str]:
        """The formats this Model supports in the `input_config` field of a
        `BatchPredictionJob`. If `Model.predict_schemata.instance_schema_uri`
        exists, the instances should be given as per that schema.

        [Read the docs for more on batch prediction formats](https://cloud.google.com/vertex-ai/docs/predictions/batch-predictions#batch_request_input)

        If this Model doesn't support any of these formats it means it cannot be
        used with a `BatchPredictionJob`. However, if it has
        `supported_deployment_resources_types`, it could serve online predictions
        by using `Endpoint.predict()` or `Endpoint.explain()`.
        """
        self._assert_gca_resource_is_available()
        return list(self._gca_resource.supported_input_storage_formats)

    @property
    def supported_output_storage_formats(self) -> List[str]:
        """The formats this Model supports in the `output_config` field of a
        `BatchPredictionJob`.

        If both `Model.predict_schemata.instance_schema_uri` and
        `Model.predict_schemata.prediction_schema_uri` exist, the predictions
        are returned together with their instances. In other words, the
        prediction has the original instance data first, followed by the actual
        prediction content (as per the schema).

        [Read the docs for more on batch prediction formats](https://cloud.google.com/vertex-ai/docs/predictions/batch-predictions)

        If this Model doesn't support any of these formats it means it cannot be
        used with a `BatchPredictionJob`. However, if it has
        `supported_deployment_resources_types`, it could serve online predictions
        by using `Endpoint.predict()` or `Endpoint.explain()`.
        """
        self._assert_gca_resource_is_available()
        return list(self._gca_resource.supported_output_storage_formats)

    @property
    def predict_schemata(self) -> Optional[aiplatform.gapic.PredictSchemata]:
        """The schemata that describe formats of the Model's predictions and
        explanations, if available."""
        self._assert_gca_resource_is_available()
        return getattr(self._gca_resource, "predict_schemata")

    @property
    def training_job(self) -> Optional["aiplatform.training_jobs._TrainingJob"]:
        """The TrainingJob that uploaded this Model, if any.

        Raises:
            api_core.exceptions.NotFound: If the Model's training job resource
                cannot be found on the Vertex service.
        """
        self._assert_gca_resource_is_available()
        job_name = getattr(self._gca_resource, "training_pipeline")

        if not job_name:
            return None

        try:
            return aiplatform.training_jobs._TrainingJob._get_and_return_subclass(
                resource_name=job_name,
                project=self.project,
                location=self.location,
                credentials=self.credentials,
            )
        except api_exceptions.NotFound:
            raise api_exceptions.NotFound(
                f"The training job used to create this model could not be found: {job_name}"
            )

    @property
    def container_spec(self) -> Optional[aiplatform.gapic.ModelContainerSpec]:
        """The specification of the container that is to be used when deploying
        this Model. Not present for AutoML Models."""
        self._assert_gca_resource_is_available()
        return getattr(self._gca_resource, "container_spec")

    @property
    def version_id(self) -> str:
        """The version ID of the model.
        A new version is committed when a new model version is uploaded or
        trained under an existing model id. It is an auto-incrementing decimal
        number in string representation."""
        self._assert_gca_resource_is_available()
        return getattr(self._gca_resource, "version_id")

    @property
    def version_aliases(self) -> Sequence[str]:
        """User provided version aliases so that a model version can be referenced via
        alias (i.e. projects/{project}/locations/{location}/models/{model_id}@{version_alias}
        instead of auto-generated version id (i.e.
        projects/{project}/locations/{location}/models/{model_id}@{version_id}).
        The format is [a-z][a-zA-Z0-9-]{0,126}[a-z0-9] to distinguish from
        version_id. A default version alias will be created for the first version
        of the model, and there must be exactly one default version alias for a model."""
        self._assert_gca_resource_is_available()
        return getattr(self._gca_resource, "version_aliases")

    @property
    def version_create_time(self) -> timestamp_pb2.Timestamp:
        """Timestamp when this version was created."""
        self._assert_gca_resource_is_available()
        return getattr(self._gca_resource, "version_create_time")

    @property
    def version_update_time(self) -> timestamp_pb2.Timestamp:
        """Timestamp when this version was updated."""
        self._assert_gca_resource_is_available()
        return getattr(self._gca_resource, "version_update_time")

    @property
    def version_description(self) -> str:
        """The description of this version."""
        self._assert_gca_resource_is_available()
        return getattr(self._gca_resource, "version_description")

    @property
    def resource_name(self) -> str:
        """Full qualified resource name, without any version ID."""
        self._assert_gca_resource_is_available()
        return ModelRegistry._parse_versioned_name(self._gca_resource.name)[0]

    @property
    def name(self) -> str:
        """Name of this resource."""
        self._assert_gca_resource_is_available()
        return ModelRegistry._parse_versioned_name(super().name)[0]

    @property
    def versioned_resource_name(self) -> str:
        """The fully-qualified resource name, including the version ID. For example,
        projects/{project}/locations/{location}/models/{model_id}@{version_id}
        """
        self._assert_gca_resource_is_available()
        return ModelRegistry._get_versioned_name(
            self.resource_name,
            self.version_id,
        )

    @property
    def versioning_registry(self) -> "ModelRegistry":
        """The registry of model versions associated with this
        Model instance."""
        return self._registry

    def __init__(
        self,
        model_name: str,
        project: Optional[str] = None,
        location: Optional[str] = None,
        credentials: Optional[auth_credentials.Credentials] = None,
        version: Optional[str] = None,
    ):
        """Retrieves the model resource and instantiates its representation.

        Args:
            model_name (str):
                Required. A fully-qualified model resource name or model ID.
                Example: "projects/123/locations/us-central1/models/456" or
                "456" when project and location are initialized or passed.
                May optionally contain a version ID or version alias in
                {model_name}@{version} form. See version arg.
            project (str):
                Optional project to retrieve model from. If not set, project
                set in aiplatform.init will be used.
            location (str):
                Optional location to retrieve model from. If not set, location
                set in aiplatform.init will be used.
            credentials: Optional[auth_credentials.Credentials]=None,
                Custom credentials to use to upload this model. If not set,
                credentials set in aiplatform.init will be used.
            version (str):
                Optional. Version ID or version alias.
                When set, the specified model version will be targeted
                unless overridden in method calls.
                When not set, the model with the "default" alias will
                be targeted unless overridden in method calls.
                No behavior change if only one version of a model exists.
        Raises:
            ValueError: If `version` is passed alongside a model_name referencing a different version.
        """
        # If the version was passed in model_name, parse it
        model_name, parsed_version = ModelRegistry._parse_versioned_name(model_name)
        if parsed_version:
            if version and version != parsed_version:
                raise ValueError(
                    f"A version of {version} was passed that conflicts with the version of {parsed_version} in the model_name."
                )
            version = parsed_version

        super().__init__(
            project=project,
            location=location,
            credentials=credentials,
            resource_name=model_name,
        )

        # Model versions can include @{version} in the resource name.
        self._resource_id_validator = super()._revisioned_resource_id_validator

        # Create a versioned model_name, if it exists, for getting the GCA model
        versioned_model_name = ModelRegistry._get_versioned_name(model_name, version)
        self._gca_resource = self._get_gca_resource(resource_name=versioned_model_name)

        # Create ModelRegistry with the unversioned resource name
        self._registry = ModelRegistry(
            self.resource_name,
            location=location,
            project=project,
            credentials=credentials,
        )

    def update(
        self,
        display_name: Optional[str] = None,
        description: Optional[str] = None,
        labels: Optional[Dict[str, str]] = None,
    ) -> "Model":
        """Updates a model.

        Example usage:
            my_model = my_model.update(
                display_name="my-model",
                description="my description",
                labels={'key': 'value'},
            )

        Args:
            display_name (str):
                The display name of the Model. The name can be up to 128
                characters long and can be consist of any UTF-8 characters.
            description (str):
                The description of the model.
            labels (Dict[str, str]):
                Optional. The labels with user-defined metadata to
                organize your Models.
                Label keys and values can be no longer than 64
                characters (Unicode codepoints), can only
                contain lowercase letters, numeric characters,
                underscores and dashes. International characters
                are allowed.
                See https://goo.gl/xmQnxf for more information
                and examples of labels.

        Returns:
            model (aiplatform.Model):
                Updated model resource.

        Raises:
            ValueError: If `labels` is not the correct format.
        """

        self.wait()

        current_model_proto = self.gca_resource
        copied_model_proto = current_model_proto.__class__(current_model_proto)

        update_mask: List[str] = []

        # Updates to base model properties cannot occur if a versioned model is passed.
        # Use the unversioned model resource name.
        copied_model_proto.name = self.resource_name

        if display_name:
            utils.validate_display_name(display_name)

            copied_model_proto.display_name = display_name
            update_mask.append("display_name")

        if description:
            copied_model_proto.description = description
            update_mask.append("description")

        if labels:
            utils.validate_labels(labels)

            copied_model_proto.labels = labels
            update_mask.append("labels")

        update_mask = field_mask_pb2.FieldMask(paths=update_mask)

        self.api_client.update_model(model=copied_model_proto, update_mask=update_mask)

        self._sync_gca_resource()

        return self

    # TODO(b/170979552) Add support for predict schemata
    # TODO(b/170979926) Add support for metadata and metadata schema
    @classmethod
    @base.optional_sync()
    def upload(
        cls,
        serving_container_image_uri: Optional[str] = None,
        *,
        artifact_uri: Optional[str] = None,
        model_id: Optional[str] = None,
        parent_model: Optional[str] = None,
        is_default_version: bool = True,
        version_aliases: Optional[Sequence[str]] = None,
        version_description: Optional[str] = None,
        serving_container_predict_route: Optional[str] = None,
        serving_container_health_route: Optional[str] = None,
        description: Optional[str] = None,
        serving_container_command: Optional[Sequence[str]] = None,
        serving_container_args: Optional[Sequence[str]] = None,
        serving_container_environment_variables: Optional[Dict[str, str]] = None,
        serving_container_ports: Optional[Sequence[int]] = None,
        local_model: Optional["LocalModel"] = None,
        instance_schema_uri: Optional[str] = None,
        parameters_schema_uri: Optional[str] = None,
        prediction_schema_uri: Optional[str] = None,
        explanation_metadata: Optional[explain.ExplanationMetadata] = None,
        explanation_parameters: Optional[explain.ExplanationParameters] = None,
        display_name: Optional[str] = None,
        project: Optional[str] = None,
        location: Optional[str] = None,
        credentials: Optional[auth_credentials.Credentials] = None,
        labels: Optional[Dict[str, str]] = None,
        encryption_spec_key_name: Optional[str] = None,
        staging_bucket: Optional[str] = None,
        sync=True,
        upload_request_timeout: Optional[float] = None,
    ) -> "Model":
        """Uploads a model and returns a Model representing the uploaded Model
        resource.

        Example usage:
            my_model = Model.upload(
                display_name="my-model",
                artifact_uri="gs://my-model/saved-model",
                serving_container_image_uri="tensorflow/serving"
            )

        Args:
            serving_container_image_uri (str):
                Optional. The URI of the Model serving container. This parameter is required
                if the parameter `local_model` is not specified.
            artifact_uri (str):
                Optional. The path to the directory containing the Model artifact and
                any of its supporting files. Leave blank for custom container prediction.
                Not present for AutoML Models.
            model_id (str):
                Optional. The ID to use for the uploaded Model, which will
                become the final component of the model resource name.
                This value may be up to 63 characters, and valid characters
                are `[a-z0-9_-]`. The first character cannot be a number or hyphen.
            parent_model (str):
                Optional. The resource name or model ID of an existing model that the
                newly-uploaded model will be a version of.

                Only set this field when uploading a new version of an existing model.
            is_default_version (bool):
                Optional. When set to True, the newly uploaded model version will
                automatically have alias "default" included. Subsequent uses of
                this model without a version specified will use this "default" version.

                When set to False, the "default" alias will not be moved.
                Actions targeting the newly-uploaded model version will need
                to specifically reference this version by ID or alias.

                New model uploads, i.e. version 1, will always be "default" aliased.
            version_aliases (Sequence[str]):
                Optional. User provided version aliases so that a model version
                can be referenced via alias instead of auto-generated version ID.
                A default version alias will be created for the first version of the model.

                The format is [a-z][a-zA-Z0-9-]{0,126}[a-z0-9]
            version_description (str):
                Optional. The description of the model version being uploaded.
            serving_container_predict_route (str):
                Optional. An HTTP path to send prediction requests to the container, and
                which must be supported by it. If not specified a default HTTP path will
                be used by Vertex AI.
            serving_container_health_route (str):
                Optional. An HTTP path to send health check requests to the container, and which
                must be supported by it. If not specified a standard HTTP path will be
                used by Vertex AI.
            description (str):
                The description of the model.
            serving_container_command: Optional[Sequence[str]]=None,
                The command with which the container is run. Not executed within a
                shell. The Docker image's ENTRYPOINT is used if this is not provided.
                Variable references $(VAR_NAME) are expanded using the container's
                environment. If a variable cannot be resolved, the reference in the
                input string will be unchanged. The $(VAR_NAME) syntax can be escaped
                with a double $$, ie: $$(VAR_NAME). Escaped references will never be
                expanded, regardless of whether the variable exists or not.
            serving_container_args: Optional[Sequence[str]]=None,
                The arguments to the command. The Docker image's CMD is used if this is
                not provided. Variable references $(VAR_NAME) are expanded using the
                container's environment. If a variable cannot be resolved, the reference
                in the input string will be unchanged. The $(VAR_NAME) syntax can be
                escaped with a double $$, ie: $$(VAR_NAME). Escaped references will
                never be expanded, regardless of whether the variable exists or not.
            serving_container_environment_variables: Optional[Dict[str, str]]=None,
                The environment variables that are to be present in the container.
                Should be a dictionary where keys are environment variable names
                and values are environment variable values for those names.
            serving_container_ports: Optional[Sequence[int]]=None,
                Declaration of ports that are exposed by the container. This field is
                primarily informational, it gives Vertex AI information about the
                network connections the container uses. Listing or not a port here has
                no impact on whether the port is actually exposed, any port listening on
                the default "0.0.0.0" address inside a container will be accessible from
                the network.
            local_model (Optional[LocalModel]):
                Optional. A LocalModel instance that includes a `serving_container_spec`.
                If provided, the `serving_container_spec` of the LocalModel instance
                will overwrite the values of all other serving container parameters.
            instance_schema_uri (str):
                Optional. Points to a YAML file stored on Google Cloud
                Storage describing the format of a single instance, which
                are used in
                ``PredictRequest.instances``,
                ``ExplainRequest.instances``
                and
                ``BatchPredictionJob.input_config``.
                The schema is defined as an OpenAPI 3.0.2 `Schema
                Object <https://tinyurl.com/y538mdwt#schema-object>`__.
                AutoML Models always have this field populated by AI
                Platform. Note: The URI given on output will be immutable
                and probably different, including the URI scheme, than the
                one given on input. The output URI will point to a location
                where the user only has a read access.
            parameters_schema_uri (str):
                Optional. Points to a YAML file stored on Google Cloud
                Storage describing the parameters of prediction and
                explanation via
                ``PredictRequest.parameters``,
                ``ExplainRequest.parameters``
                and
                ``BatchPredictionJob.model_parameters``.
                The schema is defined as an OpenAPI 3.0.2 `Schema
                Object <https://tinyurl.com/y538mdwt#schema-object>`__.
                AutoML Models always have this field populated by AI
                Platform, if no parameters are supported it is set to an
                empty string. Note: The URI given on output will be
                immutable and probably different, including the URI scheme,
                than the one given on input. The output URI will point to a
                location where the user only has a read access.
            prediction_schema_uri (str):
                Optional. Points to a YAML file stored on Google Cloud
                Storage describing the format of a single prediction
                produced by this Model, which are returned via
                ``PredictResponse.predictions``,
                ``ExplainResponse.explanations``,
                and
                ``BatchPredictionJob.output_config``.
                The schema is defined as an OpenAPI 3.0.2 `Schema
                Object <https://tinyurl.com/y538mdwt#schema-object>`__.
                AutoML Models always have this field populated by AI
                Platform. Note: The URI given on output will be immutable
                and probably different, including the URI scheme, than the
                one given on input. The output URI will point to a location
                where the user only has a read access.
            explanation_metadata (aiplatform.explain.ExplanationMetadata):
                Optional. Metadata describing the Model's input and output for explanation.
                Both `explanation_metadata` and `explanation_parameters` must be
                passed together when used. For more details, see
                `Ref docs <http://tinyurl.com/1igh60kt>`
            explanation_parameters (aiplatform.explain.ExplanationParameters):
                Optional. Parameters to configure explaining for Model's predictions.
                For more details, see `Ref docs <http://tinyurl.com/1an4zake>`
            display_name (str):
                Optional. The display name of the Model. The name can be up to 128
                characters long and can be consist of any UTF-8 characters.
            project: Optional[str]=None,
                Project to upload this model to. Overrides project set in
                aiplatform.init.
            location: Optional[str]=None,
                Location to upload this model to. Overrides location set in
                aiplatform.init.
            credentials: Optional[auth_credentials.Credentials]=None,
                Custom credentials to use to upload this model. Overrides credentials
                set in aiplatform.init.
            labels (Dict[str, str]):
                Optional. The labels with user-defined metadata to
                organize your Models.
                Label keys and values can be no longer than 64
                characters (Unicode codepoints), can only
                contain lowercase letters, numeric characters,
                underscores and dashes. International characters
                are allowed.
                See https://goo.gl/xmQnxf for more information
                and examples of labels.
            encryption_spec_key_name (Optional[str]):
                Optional. The Cloud KMS resource identifier of the customer
                managed encryption key used to protect the model. Has the
                form:
                ``projects/my-project/locations/my-region/keyRings/my-kr/cryptoKeys/my-key``.
                The key needs to be in the same region as where the compute
                resource is created.

                If set, this Model and all sub-resources of this Model will be secured by this key.

                Overrides encryption_spec_key_name set in aiplatform.init.
            staging_bucket (str):
                Optional. Bucket to stage local model artifacts. Overrides
                staging_bucket set in aiplatform.init.
            upload_request_timeout (float):
                Optional. The timeout for the upload request in seconds.

        Returns:
            model (aiplatform.Model):
                Instantiated representation of the uploaded model resource.

        Raises:
            ValueError: If only `explanation_metadata` or `explanation_parameters`
<<<<<<< HEAD
                is specified.
                Also if model directory does not contain a supported model file.
                If `local_model` is specified but `serving_container_spec.image_uri`
                in the `local_model` is None.
                If `local_model` is not specified and `serving_container_image_uri`
                is None.
=======
                is specified. Also if model directory does not contain a supported model file.
>>>>>>> 2baf00bd
        """
        if not display_name:
            display_name = cls._generate_display_name()
        utils.validate_display_name(display_name)
        if labels:
            utils.validate_labels(labels)

        if bool(explanation_metadata) != bool(explanation_parameters):
            raise ValueError(
                "Both `explanation_metadata` and `explanation_parameters` should be specified or None."
            )

        appended_user_agent = None
        if local_model:
            container_spec = local_model.get_serving_container_spec()
            appended_user_agent = [prediction_constants.CUSTOM_PREDICTION_ROUTINES]
        else:
            if not serving_container_image_uri:
                raise ValueError(
                    "The parameter `serving_container_image_uri` is required "
                    "if no `local_model` is provided."
                )

            env = None
            ports = None

            if serving_container_environment_variables:
                env = [
                    gca_env_var_compat.EnvVar(name=str(key), value=str(value))
                    for key, value in serving_container_environment_variables.items()
                ]
            if serving_container_ports:
                ports = [
                    gca_model_compat.Port(container_port=port)
                    for port in serving_container_ports
                ]

            container_spec = gca_model_compat.ModelContainerSpec(
                image_uri=serving_container_image_uri,
                command=serving_container_command,
                args=serving_container_args,
                env=env,
                ports=ports,
                predict_route=serving_container_predict_route,
                health_route=serving_container_health_route,
            )

        model_predict_schemata = None
        if any([instance_schema_uri, parameters_schema_uri, prediction_schema_uri]):
            model_predict_schemata = gca_model_compat.PredictSchemata(
                instance_schema_uri=instance_schema_uri,
                parameters_schema_uri=parameters_schema_uri,
                prediction_schema_uri=prediction_schema_uri,
            )

        # TODO(b/182388545) initializer.global_config.get_encryption_spec from a sync function
        encryption_spec = initializer.global_config.get_encryption_spec(
            encryption_spec_key_name=encryption_spec_key_name,
        )

        parent_model = ModelRegistry._get_true_version_parent(
            location=location, project=project, parent_model=parent_model
        )

        version_aliases = ModelRegistry._get_true_alias_list(
            version_aliases=version_aliases, is_default_version=is_default_version
        )

        managed_model = gca_model_compat.Model(
            display_name=display_name,
            description=description,
            version_aliases=version_aliases,
            version_description=version_description,
            container_spec=container_spec,
            predict_schemata=model_predict_schemata,
            labels=labels,
            encryption_spec=encryption_spec,
        )

        if artifact_uri and not artifact_uri.startswith("gs://"):
            model_dir = pathlib.Path(artifact_uri)
            # Validating the model directory
            if not model_dir.exists():
                raise ValueError(f"artifact_uri path does not exist: '{artifact_uri}'")
            PREBUILT_IMAGE_RE = "(us|europe|asia)-docker.pkg.dev/vertex-ai/prediction/"
            if re.match(PREBUILT_IMAGE_RE, serving_container_image_uri):
                if not model_dir.is_dir():
                    raise ValueError(
                        f"artifact_uri path must be a directory: '{artifact_uri}' when using prebuilt image '{serving_container_image_uri}'"
                    )
                if not any(
                    (model_dir / file_name).exists()
                    for file_name in _SUPPORTED_MODEL_FILE_NAMES
                ):
                    raise ValueError(
                        "artifact_uri directory does not contain any supported model files. "
                        f"When using a prebuilt serving image, the upload method only supports the following model files: '{_SUPPORTED_MODEL_FILE_NAMES}'"
                    )

            # Uploading the model
            staged_data_uri = gcs_utils.stage_local_data_in_gcs(
                data_path=str(model_dir),
                staging_gcs_dir=staging_bucket,
                project=project,
                location=location,
                credentials=credentials,
            )
            artifact_uri = staged_data_uri

        if artifact_uri:
            managed_model.artifact_uri = artifact_uri

        # Override explanation_spec if both required fields are provided
        if explanation_metadata and explanation_parameters:
            explanation_spec = gca_endpoint_compat.explanation.ExplanationSpec()
            explanation_spec.metadata = explanation_metadata
            explanation_spec.parameters = explanation_parameters
            managed_model.explanation_spec = explanation_spec

<<<<<<< HEAD
        api_client = cls._instantiate_client(
            location, credentials, appended_user_agent=appended_user_agent
        )

        lro = api_client.upload_model(
=======
        request = gca_model_service_compat.UploadModelRequest(
>>>>>>> 2baf00bd
            parent=initializer.global_config.common_location_path(project, location),
            model=managed_model,
            parent_model=parent_model,
            model_id=model_id,
        )

        lro = api_client.upload_model(
            request=request,
            timeout=upload_request_timeout,
        )

        _LOGGER.log_create_with_lro(cls, lro)

        model_upload_response = lro.result()

        this_model = cls(
            model_upload_response.model, version=model_upload_response.model_version_id
        )

        _LOGGER.log_create_complete(cls, this_model._gca_resource, "model")

        return this_model

    def deploy(
        self,
        endpoint: Optional[Union["Endpoint", "PrivateEndpoint"]] = None,
        deployed_model_display_name: Optional[str] = None,
        traffic_percentage: Optional[int] = 0,
        traffic_split: Optional[Dict[str, int]] = None,
        machine_type: Optional[str] = None,
        min_replica_count: int = 1,
        max_replica_count: int = 1,
        accelerator_type: Optional[str] = None,
        accelerator_count: Optional[int] = None,
        service_account: Optional[str] = None,
        explanation_metadata: Optional[aiplatform.explain.ExplanationMetadata] = None,
        explanation_parameters: Optional[
            aiplatform.explain.ExplanationParameters
        ] = None,
        metadata: Optional[Sequence[Tuple[str, str]]] = (),
        encryption_spec_key_name: Optional[str] = None,
        network: Optional[str] = None,
        sync=True,
        deploy_request_timeout: Optional[float] = None,
        autoscaling_target_cpu_utilization: Optional[int] = None,
        autoscaling_target_accelerator_duty_cycle: Optional[int] = None,
    ) -> Union[Endpoint, PrivateEndpoint]:
        """Deploys model to endpoint. Endpoint will be created if unspecified.

        Args:
            endpoint (Union[Endpoint, PrivateEndpoint]):
                Optional. Public or private Endpoint to deploy model to. If not specified,
                endpoint display name will be model display name+'_endpoint'.
            deployed_model_display_name (str):
                Optional. The display name of the DeployedModel. If not provided
                upon creation, the Model's display_name is used.
            traffic_percentage (int):
                Optional. Desired traffic to newly deployed model. Defaults to
                0 if there are pre-existing deployed models. Defaults to 100 if
                there are no pre-existing deployed models. Negative values should
                not be provided. Traffic of previously deployed models at the endpoint
                will be scaled down to accommodate new deployed model's traffic.
                Should not be provided if traffic_split is provided.
            traffic_split (Dict[str, int]):
                Optional. A map from a DeployedModel's ID to the percentage of
                this Endpoint's traffic that should be forwarded to that DeployedModel.
                If a DeployedModel's ID is not listed in this map, then it receives
                no traffic. The traffic percentage values must add up to 100, or
                map must be empty if the Endpoint is to not accept any traffic at
                the moment. Key for model being deployed is "0". Should not be
                provided if traffic_percentage is provided.
            machine_type (str):
                Optional. The type of machine. Not specifying machine type will
                result in model to be deployed with automatic resources.
            min_replica_count (int):
                Optional. The minimum number of machine replicas this deployed
                model will be always deployed on. If traffic against it increases,
                it may dynamically be deployed onto more replicas, and as traffic
                decreases, some of these extra replicas may be freed.
            max_replica_count (int):
                Optional. The maximum number of replicas this deployed model may
                be deployed on when the traffic against it increases. If requested
                value is too large, the deployment will error, but if deployment
                succeeds then the ability to scale the model to that many replicas
                is guaranteed (barring service outages). If traffic against the
                deployed model increases beyond what its replicas at maximum may
                handle, a portion of the traffic will be dropped. If this value
                is not provided, the smaller value of min_replica_count or 1 will
                be used.
            accelerator_type (str):
                Optional. Hardware accelerator type. Must also set accelerator_count if used.
                One of ACCELERATOR_TYPE_UNSPECIFIED, NVIDIA_TESLA_K80, NVIDIA_TESLA_P100,
                NVIDIA_TESLA_V100, NVIDIA_TESLA_P4, NVIDIA_TESLA_T4
            accelerator_count (int):
                Optional. The number of accelerators to attach to a worker replica.
            service_account (str):
                The service account that the DeployedModel's container runs as. Specify the
                email address of the service account. If this service account is not
                specified, the container runs as a service account that doesn't have access
                to the resource project.
                Users deploying the Model must have the `iam.serviceAccounts.actAs`
                permission on this service account.
            explanation_metadata (aiplatform.explain.ExplanationMetadata):
                Optional. Metadata describing the Model's input and output for explanation.
                Both `explanation_metadata` and `explanation_parameters` must be
                passed together when used. For more details, see
                `Ref docs <http://tinyurl.com/1igh60kt>`
            explanation_parameters (aiplatform.explain.ExplanationParameters):
                Optional. Parameters to configure explaining for Model's predictions.
                For more details, see `Ref docs <http://tinyurl.com/1an4zake>`
            metadata (Sequence[Tuple[str, str]]):
                Optional. Strings which should be sent along with the request as
                metadata.
            encryption_spec_key_name (Optional[str]):
                Optional. The Cloud KMS resource identifier of the customer
                managed encryption key used to protect the model. Has the
                form:
                ``projects/my-project/locations/my-region/keyRings/my-kr/cryptoKeys/my-key``.
                The key needs to be in the same region as where the compute
                resource is created.

                If set, this Endpoint and all sub-resources of this Endpoint will be secured by this key.

                Overrides encryption_spec_key_name set in aiplatform.init.
            network (str):
                Optional. The full name of the Compute Engine network to which
                this Endpoint will be peered. E.g. "projects/12345/global/networks/myVPC".
                Private services access must already be configured for the network.
                If left unspecified, the job is not peered with any network or
                the network set in aiplatform.init will be used.
                If set, a PrivateEndpoint will be created. Read more about PrivateEndpoints
                [in the documentation](https://cloud.google.com/vertex-ai/docs/predictions/using-private-endpoints).
            sync (bool):
                Whether to execute this method synchronously. If False, this method
                will be executed in concurrent Future and any downstream object will
                be immediately returned and synced when the Future has completed.
            deploy_request_timeout (float):
                Optional. The timeout for the deploy request in seconds.
            autoscaling_target_cpu_utilization (int):
                Optional. Target CPU Utilization to use for Autoscaling Replicas.
                A default value of 60 will be used if not specified.
            autoscaling_target_accelerator_duty_cycle (int):
                Optional. Target Accelerator Duty Cycle.
                Must also set accelerator_type and accelerator_count if specified.
                A default value of 60 will be used if not specified.

        Returns:
            endpoint (Union[Endpoint, PrivateEndpoint]):
                Endpoint with the deployed model.

        Raises:
            ValueError: If `traffic_split` is set for PrivateEndpoint.
        """

        Endpoint._validate_deploy_args(
            min_replica_count=min_replica_count,
            max_replica_count=max_replica_count,
            accelerator_type=accelerator_type,
            deployed_model_display_name=deployed_model_display_name,
            traffic_split=traffic_split,
            traffic_percentage=traffic_percentage,
            explanation_metadata=explanation_metadata,
            explanation_parameters=explanation_parameters,
        )

        if isinstance(endpoint, PrivateEndpoint):
            if traffic_split:
                raise ValueError(
                    "Traffic splitting is not yet supported for PrivateEndpoint. "
                    "Try calling deploy() without providing `traffic_split`. "
                    "A maximum of one model can be deployed to each private Endpoint."
                )

        return self._deploy(
            endpoint=endpoint,
            deployed_model_display_name=deployed_model_display_name,
            traffic_percentage=traffic_percentage,
            traffic_split=traffic_split,
            machine_type=machine_type,
            min_replica_count=min_replica_count,
            max_replica_count=max_replica_count,
            accelerator_type=accelerator_type,
            accelerator_count=accelerator_count,
            service_account=service_account,
            explanation_metadata=explanation_metadata,
            explanation_parameters=explanation_parameters,
            metadata=metadata,
            encryption_spec_key_name=encryption_spec_key_name
            or initializer.global_config.encryption_spec_key_name,
            network=network,
            sync=sync,
            deploy_request_timeout=deploy_request_timeout,
            autoscaling_target_cpu_utilization=autoscaling_target_cpu_utilization,
            autoscaling_target_accelerator_duty_cycle=autoscaling_target_accelerator_duty_cycle,
        )

    @base.optional_sync(return_input_arg="endpoint", bind_future_to_self=False)
    def _deploy(
        self,
        endpoint: Optional[Union["Endpoint", "PrivateEndpoint"]] = None,
        deployed_model_display_name: Optional[str] = None,
        traffic_percentage: Optional[int] = 0,
        traffic_split: Optional[Dict[str, int]] = None,
        machine_type: Optional[str] = None,
        min_replica_count: int = 1,
        max_replica_count: int = 1,
        accelerator_type: Optional[str] = None,
        accelerator_count: Optional[int] = None,
        service_account: Optional[str] = None,
        explanation_metadata: Optional[aiplatform.explain.ExplanationMetadata] = None,
        explanation_parameters: Optional[
            aiplatform.explain.ExplanationParameters
        ] = None,
        metadata: Optional[Sequence[Tuple[str, str]]] = (),
        encryption_spec_key_name: Optional[str] = None,
        network: Optional[str] = None,
        sync: bool = True,
        deploy_request_timeout: Optional[float] = None,
        autoscaling_target_cpu_utilization: Optional[int] = None,
        autoscaling_target_accelerator_duty_cycle: Optional[int] = None,
    ) -> Union[Endpoint, PrivateEndpoint]:
        """Deploys model to endpoint. Endpoint will be created if unspecified.

        Args:
            endpoint (Union[Endpoint, PrivateEndpoint]):
                Optional. Public or private Endpoint to deploy model to. If not specified,
                endpoint display name will be model display name+'_endpoint'.
            deployed_model_display_name (str):
                Optional. The display name of the DeployedModel. If not provided
                upon creation, the Model's display_name is used.
            traffic_percentage (int):
                Optional. Desired traffic to newly deployed model. Defaults to
                0 if there are pre-existing deployed models. Defaults to 100 if
                there are no pre-existing deployed models. Negative values should
                not be provided. Traffic of previously deployed models at the endpoint
                will be scaled down to accommodate new deployed model's traffic.
                Should not be provided if traffic_split is provided.
            traffic_split (Dict[str, int]):
                Optional. A map from a DeployedModel's ID to the percentage of
                this Endpoint's traffic that should be forwarded to that DeployedModel.
                If a DeployedModel's ID is not listed in this map, then it receives
                no traffic. The traffic percentage values must add up to 100, or
                map must be empty if the Endpoint is to not accept any traffic at
                the moment. Key for model being deployed is "0". Should not be
                provided if traffic_percentage is provided.
            machine_type (str):
                Optional. The type of machine. Not specifying machine type will
                result in model to be deployed with automatic resources.
            min_replica_count (int):
                Optional. The minimum number of machine replicas this deployed
                model will be always deployed on. If traffic against it increases,
                it may dynamically be deployed onto more replicas, and as traffic
                decreases, some of these extra replicas may be freed.
            max_replica_count (int):
                Optional. The maximum number of replicas this deployed model may
                be deployed on when the traffic against it increases. If requested
                value is too large, the deployment will error, but if deployment
                succeeds then the ability to scale the model to that many replicas
                is guaranteed (barring service outages). If traffic against the
                deployed model increases beyond what its replicas at maximum may
                handle, a portion of the traffic will be dropped. If this value
                is not provided, the smaller value of min_replica_count or 1 will
                be used.
            accelerator_type (str):
                Optional. Hardware accelerator type. Must also set accelerator_count if used.
                One of ACCELERATOR_TYPE_UNSPECIFIED, NVIDIA_TESLA_K80, NVIDIA_TESLA_P100,
                NVIDIA_TESLA_V100, NVIDIA_TESLA_P4, NVIDIA_TESLA_T4
            accelerator_count (int):
                Optional. The number of accelerators to attach to a worker replica.
            service_account (str):
                The service account that the DeployedModel's container runs as. Specify the
                email address of the service account. If this service account is not
                specified, the container runs as a service account that doesn't have access
                to the resource project.
                Users deploying the Model must have the `iam.serviceAccounts.actAs`
                permission on this service account.
            explanation_metadata (aiplatform.explain.ExplanationMetadata):
                Optional. Metadata describing the Model's input and output for explanation.
                Both `explanation_metadata` and `explanation_parameters` must be
                passed together when used. For more details, see
                `Ref docs <http://tinyurl.com/1igh60kt>`
            explanation_parameters (aiplatform.explain.ExplanationParameters):
                Optional. Parameters to configure explaining for Model's predictions.
                For more details, see `Ref docs <http://tinyurl.com/1an4zake>`
            metadata (Sequence[Tuple[str, str]]):
                Optional. Strings which should be sent along with the request as
                metadata.
            encryption_spec_key_name (Optional[str]):
                Optional. The Cloud KMS resource identifier of the customer
                managed encryption key used to protect the model. Has the
                form:
                ``projects/my-project/locations/my-region/keyRings/my-kr/cryptoKeys/my-key``.
                The key needs to be in the same region as where the compute
                resource is created.

                If set, this Model and all sub-resources of this Model will be secured by this key.

                Overrides encryption_spec_key_name set in aiplatform.init
            network (str):
                Optional. The full name of the Compute Engine network to which
                this Endpoint will be peered. E.g. "projects/12345/global/networks/myVPC".
                Private services access must already be configured for the network.
                If left unspecified, the job is not peered with any network or
                the network set in aiplatform.init will be used.
                If set, a PrivateEndpoint will be created. Read more about PrivateEndpoints
                [in the documentation](https://cloud.google.com/vertex-ai/docs/predictions/using-private-endpoints)
            sync (bool):
                Whether to execute this method synchronously. If False, this method
                will be executed in concurrent Future and any downstream object will
                be immediately returned and synced when the Future has completed.
            deploy_request_timeout (float):
                Optional. The timeout for the deploy request in seconds.
            autoscaling_target_cpu_utilization (int):
                Optional. Target CPU Utilization to use for Autoscaling Replicas.
                A default value of 60 will be used if not specified.
            autoscaling_target_accelerator_duty_cycle (int):
                Optional. Target Accelerator Duty Cycle.
                Must also set accelerator_type and accelerator_count if specified.
                A default value of 60 will be used if not specified.

        Returns:
            endpoint (Union[Endpoint, PrivateEndpoint]):
                Endpoint with the deployed model.
        """

        if endpoint is None:
            display_name = self.display_name[:118] + "_endpoint"

            if not network:
                endpoint = Endpoint.create(
                    display_name=display_name,
                    project=self.project,
                    location=self.location,
                    credentials=self.credentials,
                    encryption_spec_key_name=encryption_spec_key_name,
                )
            else:
                endpoint = PrivateEndpoint.create(
                    display_name=display_name,
                    network=network,
                    project=self.project,
                    location=self.location,
                    credentials=self.credentials,
                    encryption_spec_key_name=encryption_spec_key_name,
                )

        _LOGGER.log_action_start_against_resource("Deploying model to", "", endpoint)

        endpoint._deploy_call(
            endpoint.api_client,
            endpoint.resource_name,
            self,
            endpoint._gca_resource.traffic_split,
            network=network,
            deployed_model_display_name=deployed_model_display_name,
            traffic_percentage=traffic_percentage,
            traffic_split=traffic_split,
            machine_type=machine_type,
            min_replica_count=min_replica_count,
            max_replica_count=max_replica_count,
            accelerator_type=accelerator_type,
            accelerator_count=accelerator_count,
            service_account=service_account,
            explanation_metadata=explanation_metadata,
            explanation_parameters=explanation_parameters,
            metadata=metadata,
            deploy_request_timeout=deploy_request_timeout,
            autoscaling_target_cpu_utilization=autoscaling_target_cpu_utilization,
            autoscaling_target_accelerator_duty_cycle=autoscaling_target_accelerator_duty_cycle,
        )

        _LOGGER.log_action_completed_against_resource("model", "deployed", endpoint)

        endpoint._sync_gca_resource()

        return endpoint

    def batch_predict(
        self,
        job_display_name: Optional[str] = None,
        gcs_source: Optional[Union[str, Sequence[str]]] = None,
        bigquery_source: Optional[str] = None,
        instances_format: str = "jsonl",
        gcs_destination_prefix: Optional[str] = None,
        bigquery_destination_prefix: Optional[str] = None,
        predictions_format: str = "jsonl",
        model_parameters: Optional[Dict] = None,
        machine_type: Optional[str] = None,
        accelerator_type: Optional[str] = None,
        accelerator_count: Optional[int] = None,
        starting_replica_count: Optional[int] = None,
        max_replica_count: Optional[int] = None,
        generate_explanation: Optional[bool] = False,
        explanation_metadata: Optional[aiplatform.explain.ExplanationMetadata] = None,
        explanation_parameters: Optional[
            aiplatform.explain.ExplanationParameters
        ] = None,
        labels: Optional[Dict[str, str]] = None,
        credentials: Optional[auth_credentials.Credentials] = None,
        encryption_spec_key_name: Optional[str] = None,
        sync: bool = True,
        create_request_timeout: Optional[float] = None,
        batch_size: Optional[int] = None,
    ) -> jobs.BatchPredictionJob:
        """Creates a batch prediction job using this Model and outputs
        prediction results to the provided destination prefix in the specified
        `predictions_format`. One source and one destination prefix are
        required.

        Example usage:
            my_model.batch_predict(
                job_display_name="prediction-123",
                gcs_source="gs://example-bucket/instances.csv",
                instances_format="csv",
                bigquery_destination_prefix="projectId.bqDatasetId.bqTableId"
            )

        Args:
            job_display_name (str):
                Optional. The user-defined name of the BatchPredictionJob.
                The name can be up to 128 characters long and can be consist
                of any UTF-8 characters.
            gcs_source: Optional[Sequence[str]] = None
                Google Cloud Storage URI(-s) to your instances to run
                batch prediction on. They must match `instances_format`.
            bigquery_source: Optional[str] = None
                BigQuery URI to a table, up to 2000 characters long. For example:
                `bq://projectId.bqDatasetId.bqTableId`
            instances_format: str = "jsonl"
                The format in which instances are provided. Must be one
                of the formats listed in `Model.supported_input_storage_formats`.
                Default is "jsonl" when using `gcs_source`. If a `bigquery_source`
                is provided, this is overridden to "bigquery".
            gcs_destination_prefix: Optional[str] = None
                The Google Cloud Storage location of the directory where the
                output is to be written to. In the given directory a new
                directory is created. Its name is
                ``prediction-<model-display-name>-<job-create-time>``, where
                timestamp is in YYYY-MM-DDThh:mm:ss.sssZ ISO-8601 format.
                Inside of it files ``predictions_0001.<extension>``,
                ``predictions_0002.<extension>``, ...,
                ``predictions_N.<extension>`` are created where
                ``<extension>`` depends on chosen ``predictions_format``,
                and N may equal 0001 and depends on the total number of
                successfully predicted instances. If the Model has both
                ``instance`` and ``prediction`` schemata defined then each such
                file contains predictions as per the ``predictions_format``.
                If prediction for any instance failed (partially or
                completely), then an additional ``errors_0001.<extension>``,
                ``errors_0002.<extension>``,..., ``errors_N.<extension>``
                files are created (N depends on total number of failed
                predictions). These files contain the failed instances, as
                per their schema, followed by an additional ``error`` field
                which as value has ```google.rpc.Status`` <Status>`__
                containing only ``code`` and ``message`` fields.
            bigquery_destination_prefix: Optional[str] = None
                The BigQuery URI to a project or table, up to 2000 characters long.
                When only the project is specified, the Dataset and Table is created.
                When the full table reference is specified, the Dataset must exist and
                table must not exist. Accepted forms: ``bq://projectId`` or
                ``bq://projectId.bqDatasetId`` or
                ``bq://projectId.bqDatasetId.bqTableId``. If no Dataset is specified,
                a new one is created with the name
                ``prediction_<model-display-name>_<job-create-time>``
                where the table name is made BigQuery-dataset-name compatible
                (for example, most special characters become underscores), and
                timestamp is in YYYY_MM_DDThh_mm_ss_sssZ "based on ISO-8601"
                format. In the dataset two tables will be created, ``predictions``,
                and ``errors``. If the Model has both ``instance`` and
                ``prediction`` schemata defined then the tables have columns as
                follows: The ``predictions`` table contains instances for which
                the prediction succeeded, it has columns as per a concatenation
                of the Model's instance and prediction schemata. The ``errors``
                table contains rows for which the prediction has failed, it has
                instance columns, as per the instance schema, followed by a single
                "errors" column, which as values has ```google.rpc.Status`` <Status>`__
                represented as a STRUCT, and containing only ``code`` and ``message``.
            predictions_format: str = "jsonl"
                Required. The format in which Vertex AI outputs the
                predictions, must be one of the formats specified in
                `Model.supported_output_storage_formats`.
                Default is "jsonl" when using `gcs_destination_prefix`. If a
                `bigquery_destination_prefix` is provided, this is overridden to
                "bigquery".
            model_parameters: Optional[Dict] = None
                Optional. The parameters that govern the predictions. The schema of
                the parameters may be specified via the Model's `parameters_schema_uri`.
            machine_type: Optional[str] = None
                Optional. The type of machine for running batch prediction on
                dedicated resources. Not specifying machine type will result in
                batch prediction job being run with automatic resources.
            accelerator_type: Optional[str] = None
                Optional. The type of accelerator(s) that may be attached
                to the machine as per `accelerator_count`. Only used if
                `machine_type` is set.
            accelerator_count: Optional[int] = None
                Optional. The number of accelerators to attach to the
                `machine_type`. Only used if `machine_type` is set.
            starting_replica_count: Optional[int] = None
                The number of machine replicas used at the start of the batch
                operation. If not set, Vertex AI decides starting number, not
                greater than `max_replica_count`. Only used if `machine_type` is
                set.
            max_replica_count: Optional[int] = None
                The maximum number of machine replicas the batch operation may
                be scaled to. Only used if `machine_type` is set.
                Default is 10.
            generate_explanation (bool):
                Optional. Generate explanation along with the batch prediction
                results. This will cause the batch prediction output to include
                explanations based on the `prediction_format`:
                    - `bigquery`: output includes a column named `explanation`. The value
                        is a struct that conforms to the [aiplatform.gapic.Explanation] object.
                    - `jsonl`: The JSON objects on each line include an additional entry
                        keyed `explanation`. The value of the entry is a JSON object that
                        conforms to the [aiplatform.gapic.Explanation] object.
                    - `csv`: Generating explanations for CSV format is not supported.
            explanation_metadata (aiplatform.explain.ExplanationMetadata):
                Optional. Explanation metadata configuration for this BatchPredictionJob.
                Can be specified only if `generate_explanation` is set to `True`.

                This value overrides the value of `Model.explanation_metadata`.
                All fields of `explanation_metadata` are optional in the request. If
                a field of the `explanation_metadata` object is not populated, the
                corresponding field of the `Model.explanation_metadata` object is inherited.
                For more details, see `Ref docs <http://tinyurl.com/1igh60kt>`
            explanation_parameters (aiplatform.explain.ExplanationParameters):
                Optional. Parameters to configure explaining for Model's predictions.
                Can be specified only if `generate_explanation` is set to `True`.

                This value overrides the value of `Model.explanation_parameters`.
                All fields of `explanation_parameters` are optional in the request. If
                a field of the `explanation_parameters` object is not populated, the
                corresponding field of the `Model.explanation_parameters` object is inherited.
                For more details, see `Ref docs <http://tinyurl.com/1an4zake>`
            labels: Optional[Dict[str, str]] = None
                Optional. The labels with user-defined metadata to organize your
                BatchPredictionJobs. Label keys and values can be no longer than
                64 characters (Unicode codepoints), can only contain lowercase
                letters, numeric characters, underscores and dashes.
                International characters are allowed. See https://goo.gl/xmQnxf
                for more information and examples of labels.
            credentials: Optional[auth_credentials.Credentials] = None
                Optional. Custom credentials to use to create this batch prediction
                job. Overrides credentials set in aiplatform.init.
            encryption_spec_key_name (Optional[str]):
                Optional. The Cloud KMS resource identifier of the customer
                managed encryption key used to protect the model. Has the
                form:
                ``projects/my-project/locations/my-region/keyRings/my-kr/cryptoKeys/my-key``.
                The key needs to be in the same region as where the compute
                resource is created.

                If set, this Model and all sub-resources of this Model will be secured by this key.

                Overrides encryption_spec_key_name set in aiplatform.init.
            create_request_timeout (float):
                Optional. The timeout for the create request in seconds.
            batch_size (int):
                Optional. The number of the records (e.g. instances) of the operation given in each batch
                to a machine replica. Machine type, and size of a single record should be considered
                when setting this parameter, higher value speeds up the batch operation's execution,
                but too high value will result in a whole batch not fitting in a machine's memory,
                and the whole operation will fail.
                The default value is 64.

        Returns:
            job (jobs.BatchPredictionJob):
                Instantiated representation of the created batch prediction job.
        """

        return jobs.BatchPredictionJob.create(
            job_display_name=job_display_name,
            model_name=self,
            instances_format=instances_format,
            predictions_format=predictions_format,
            gcs_source=gcs_source,
            bigquery_source=bigquery_source,
            gcs_destination_prefix=gcs_destination_prefix,
            bigquery_destination_prefix=bigquery_destination_prefix,
            model_parameters=model_parameters,
            machine_type=machine_type,
            accelerator_type=accelerator_type,
            accelerator_count=accelerator_count,
            starting_replica_count=starting_replica_count,
            max_replica_count=max_replica_count,
            batch_size=batch_size,
            generate_explanation=generate_explanation,
            explanation_metadata=explanation_metadata,
            explanation_parameters=explanation_parameters,
            labels=labels,
            project=self.project,
            location=self.location,
            credentials=credentials or self.credentials,
            encryption_spec_key_name=encryption_spec_key_name,
            sync=sync,
            create_request_timeout=create_request_timeout,
        )

    @classmethod
    def list(
        cls,
        filter: Optional[str] = None,
        order_by: Optional[str] = None,
        project: Optional[str] = None,
        location: Optional[str] = None,
        credentials: Optional[auth_credentials.Credentials] = None,
    ) -> List["models.Model"]:
        """List all Model resource instances.

        Example Usage:
            aiplatform.Model.list(
                filter='labels.my_label="my_label_value" AND display_name="my_model"',
            )

        Args:
            filter (str):
                Optional. An expression for filtering the results of the request.
                For field names both snake_case and camelCase are supported.
            order_by (str):
                Optional. A comma-separated list of fields to order by, sorted in
                ascending order. Use "desc" after a field name for descending.
                Supported fields: `display_name`, `create_time`, `update_time`
            project (str):
                Optional. Project to retrieve list from. If not set, project
                set in aiplatform.init will be used.
            location (str):
                Optional. Location to retrieve list from. If not set, location
                set in aiplatform.init will be used.
            credentials (auth_credentials.Credentials):
                Optional. Custom credentials to use to retrieve list. Overrides
                credentials set in aiplatform.init.

        Returns:
            List[models.Model]:
                A list of Model resource objects
        """

        return cls._list(
            filter=filter,
            order_by=order_by,
            project=project,
            location=location,
            credentials=credentials,
        )

    @classmethod
    def _construct_sdk_resource_from_gapic(
        cls,
        gapic_resource: gca_model_compat.Model,
        project: Optional[str] = None,
        location: Optional[str] = None,
        credentials: Optional[auth_credentials.Credentials] = None,
    ) -> "Model":
        """Override base._construct_sdk_resource_from_gapic to allow for setting
        a ModelRegistry and resource_id_validator.

        Args:
            gapic_resource (gca_model_compat.Model):
                A GAPIC representation of a Model resource.
            project (str):
                Optional. Project to construct SDK object from. If not set,
                project set in aiplatform.init will be used.
            location (str):
                Optional. Location to construct SDK object from. If not set,
                location set in aiplatform.init will be used.
            credentials (auth_credentials.Credentials):
                Optional. Custom credentials to use to construct SDK object.
                Overrides credentials set in aiplatform.init.

        Returns:
            Model:
                An initialized SDK Model object that represents the Model GAPIC type.
        """
        sdk_resource = super()._construct_sdk_resource_from_gapic(
            gapic_resource=gapic_resource,
            project=project,
            location=location,
            credentials=credentials,
        )
        sdk_resource._resource_id_validator = super()._revisioned_resource_id_validator

        sdk_resource._registry = ModelRegistry(
            sdk_resource.resource_name,
            location=location,
            project=project,
            credentials=credentials,
        )

        return sdk_resource

    @base.optional_sync()
    def _wait_on_export(self, operation_future: operation.Operation, sync=True) -> None:
        operation_future.result()

    def export_model(
        self,
        export_format_id: str,
        artifact_destination: Optional[str] = None,
        image_destination: Optional[str] = None,
        sync: bool = True,
    ) -> Dict[str, str]:
        """Exports a trained, exportable Model to a location specified by the user.
        A Model is considered to be exportable if it has at least one `supported_export_formats`.
        Either `artifact_destination` or `image_destination` must be provided.

        Example Usage:
            my_model.export(
                export_format_id="tf-saved-model",
                artifact_destination="gs://my-bucket/models/"
            )

            or

            my_model.export(
                export_format_id="custom-model",
                image_destination="us-central1-docker.pkg.dev/projectId/repo/image"
            )

        Args:
            export_format_id (str):
                Required. The ID of the format in which the Model must be exported.
                The list of export formats that this Model supports can be found
                by calling `Model.supported_export_formats`.
            artifact_destination (str):
                The Cloud Storage location where the Model artifact is to be
                written to. Under the directory given as the destination a
                new one with name
                "``model-export-<model-display-name>-<timestamp-of-export-call>``",
                where timestamp is in YYYY-MM-DDThh:mm:ss.sssZ ISO-8601
                format, will be created. Inside, the Model and any of its
                supporting files will be written.

                This field should only be set when, in [Model.supported_export_formats],
                the value for the key given in `export_format_id` contains ``ARTIFACT``.
            image_destination (str):
                The Google Container Registry or Artifact Registry URI where
                the Model container image will be copied to. Accepted forms:

                -  Google Container Registry path. For example:
                ``gcr.io/projectId/imageName:tag``.

                -  Artifact Registry path. For example:
                ``us-central1-docker.pkg.dev/projectId/repoName/imageName:tag``.

                This field should only be set when, in [Model.supported_export_formats],
                the value for the key given in `export_format_id` contains ``IMAGE``.
            sync (bool):
                Whether to execute this export synchronously. If False, this method
                will be executed in concurrent Future and any downstream object will
                be immediately returned and synced when the Future has completed.

        Returns:
            output_info (Dict[str, str]):
                Details of the completed export with output destination paths to
                the artifacts or container image.

        Raises:
            ValueError: If model does not support exporting.
            ValueError: If invalid arguments or export formats are provided.
        """

        self.wait()

        # Model does not support exporting
        if not self.supported_export_formats:
            raise ValueError(f"The model `{self.resource_name}` is not exportable.")

        # No destination provided
        if not any((artifact_destination, image_destination)):
            raise ValueError(
                "Please provide an `artifact_destination` or `image_destination`."
            )

        export_format_id = export_format_id.lower()

        # Unsupported export type
        if export_format_id not in self.supported_export_formats:
            raise ValueError(
                f"'{export_format_id}' is not a supported export format for this model. "
                f"Choose one of the following: {self.supported_export_formats}"
            )

        content_types = gca_model_compat.Model.ExportFormat.ExportableContent
        supported_content_types = self.supported_export_formats[export_format_id]

        if (
            artifact_destination
            and content_types.ARTIFACT not in supported_content_types
        ):
            raise ValueError(
                "This model can not be exported as an artifact in '{export_format_id}' format. "
                "Try exporting as a container image by passing the `image_destination` argument."
            )

        if image_destination and content_types.IMAGE not in supported_content_types:
            raise ValueError(
                "This model can not be exported as a container image in '{export_format_id}' format. "
                "Try exporting the model artifacts by passing a `artifact_destination` argument."
            )

        # Construct request payload
        output_config = gca_model_service_compat.ExportModelRequest.OutputConfig(
            export_format_id=export_format_id
        )

        if artifact_destination:
            output_config.artifact_destination = gca_io_compat.GcsDestination(
                output_uri_prefix=artifact_destination
            )

        if image_destination:
            output_config.image_destination = (
                gca_io_compat.ContainerRegistryDestination(output_uri=image_destination)
            )

        _LOGGER.log_action_start_against_resource("Exporting", "model", self)

        model_name = self.versioned_resource_name

        operation_future = self.api_client.export_model(
            name=model_name, output_config=output_config
        )

        _LOGGER.log_action_started_against_resource_with_lro(
            "Export", "model", self.__class__, operation_future
        )

        # Block before returning
        self._wait_on_export(operation_future=operation_future, sync=sync)

        _LOGGER.log_action_completed_against_resource("model", "exported", self)

        return json_format.MessageToDict(operation_future.metadata.output_info._pb)

    @classmethod
    @base.optional_sync()
    def upload_xgboost_model_file(
        cls,
        model_file_path: str,
        xgboost_version: Optional[str] = None,
        display_name: Optional[str] = None,
        description: Optional[str] = None,
        model_id: Optional[str] = None,
        parent_model: Optional[str] = None,
        is_default_version: Optional[bool] = True,
        version_aliases: Optional[Sequence[str]] = None,
        version_description: Optional[str] = None,
        instance_schema_uri: Optional[str] = None,
        parameters_schema_uri: Optional[str] = None,
        prediction_schema_uri: Optional[str] = None,
        explanation_metadata: Optional[aiplatform.explain.ExplanationMetadata] = None,
        explanation_parameters: Optional[
            aiplatform.explain.ExplanationParameters
        ] = None,
        project: Optional[str] = None,
        location: Optional[str] = None,
        credentials: Optional[auth_credentials.Credentials] = None,
        labels: Optional[Dict[str, str]] = None,
        encryption_spec_key_name: Optional[str] = None,
        staging_bucket: Optional[str] = None,
        sync=True,
        upload_request_timeout: Optional[float] = None,
    ) -> "Model":
        """Uploads a model and returns a Model representing the uploaded Model
        resource.

        Note: This function is *experimental* and can be changed in the future.

        Example usage:
            my_model = Model.upload_xgboost_model_file(
                model_file_path="iris.xgboost_model.bst"
            )

        Args:
            model_file_path (str): Required. Local file path of the model.
            xgboost_version (str): Optional. The version of the XGBoost serving container.
                Supported versions: ["0.82", "0.90", "1.1", "1.2", "1.3", "1.4"].
                If the version is not specified, the latest version is used.
            display_name (str):
                Optional. The display name of the Model. The name can be up to 128
                characters long and can be consist of any UTF-8 characters.
            description (str):
                The description of the model.
            model_id (str):
                Optional. The ID to use for the uploaded Model, which will
                become the final component of the model resource name.
                This value may be up to 63 characters, and valid characters
                are `[a-z0-9_-]`. The first character cannot be a number or hyphen.
            parent_model (str):
                Optional. The resource name or model ID of an existing model that the
                newly-uploaded model will be a version of.

                Only set this field when uploading a new version of an existing model.
            is_default_version (bool):
                Optional. When set to True, the newly uploaded model version will
                automatically have alias "default" included. Subsequent uses of
                this model without a version specified will use this "default" version.

                When set to False, the "default" alias will not be moved.
                Actions targeting the newly-uploaded model version will need
                to specifically reference this version by ID or alias.

                New model uploads, i.e. version 1, will always be "default" aliased.
            version_aliases (Sequence[str]):
                Optional. User provided version aliases so that a model version
                can be referenced via alias instead of auto-generated version ID.
                A default version alias will be created for the first version of the model.

                The format is [a-z][a-zA-Z0-9-]{0,126}[a-z0-9]
            version_description (str):
                Optional. The description of the model version being uploaded.
            instance_schema_uri (str):
                Optional. Points to a YAML file stored on Google Cloud
                Storage describing the format of a single instance, which
                are used in
                ``PredictRequest.instances``,
                ``ExplainRequest.instances``
                and
                ``BatchPredictionJob.input_config``.
                The schema is defined as an OpenAPI 3.0.2 `Schema
                Object <https://tinyurl.com/y538mdwt#schema-object>`__.
                AutoML Models always have this field populated by AI
                Platform. Note: The URI given on output will be immutable
                and probably different, including the URI scheme, than the
                one given on input. The output URI will point to a location
                where the user only has a read access.
            parameters_schema_uri (str):
                Optional. Points to a YAML file stored on Google Cloud
                Storage describing the parameters of prediction and
                explanation via
                ``PredictRequest.parameters``,
                ``ExplainRequest.parameters``
                and
                ``BatchPredictionJob.model_parameters``.
                The schema is defined as an OpenAPI 3.0.2 `Schema
                Object <https://tinyurl.com/y538mdwt#schema-object>`__.
                AutoML Models always have this field populated by AI
                Platform, if no parameters are supported it is set to an
                empty string. Note: The URI given on output will be
                immutable and probably different, including the URI scheme,
                than the one given on input. The output URI will point to a
                location where the user only has a read access.
            prediction_schema_uri (str):
                Optional. Points to a YAML file stored on Google Cloud
                Storage describing the format of a single prediction
                produced by this Model, which are returned via
                ``PredictResponse.predictions``,
                ``ExplainResponse.explanations``,
                and
                ``BatchPredictionJob.output_config``.
                The schema is defined as an OpenAPI 3.0.2 `Schema
                Object <https://tinyurl.com/y538mdwt#schema-object>`__.
                AutoML Models always have this field populated by AI
                Platform. Note: The URI given on output will be immutable
                and probably different, including the URI scheme, than the
                one given on input. The output URI will point to a location
                where the user only has a read access.
            explanation_metadata (aiplatform.explain.ExplanationMetadata):
                Optional. Metadata describing the Model's input and output for explanation.
                Both `explanation_metadata` and `explanation_parameters` must be
                passed together when used. For more details, see
                `Ref docs <http://tinyurl.com/1igh60kt>`
            explanation_parameters (aiplatform.explain.ExplanationParameters):
                Optional. Parameters to configure explaining for Model's predictions.
                For more details, see `Ref docs <http://tinyurl.com/1an4zake>`
            project: Optional[str]=None,
                Project to upload this model to. Overrides project set in
                aiplatform.init.
            location: Optional[str]=None,
                Location to upload this model to. Overrides location set in
                aiplatform.init.
            credentials: Optional[auth_credentials.Credentials]=None,
                Custom credentials to use to upload this model. Overrides credentials
                set in aiplatform.init.
            labels (Dict[str, str]):
                Optional. The labels with user-defined metadata to
                organize your Models.
                Label keys and values can be no longer than 64
                characters (Unicode codepoints), can only
                contain lowercase letters, numeric characters,
                underscores and dashes. International characters
                are allowed.
                See https://goo.gl/xmQnxf for more information
                and examples of labels.
            encryption_spec_key_name (Optional[str]):
                Optional. The Cloud KMS resource identifier of the customer
                managed encryption key used to protect the model. Has the
                form:
                ``projects/my-project/locations/my-region/keyRings/my-kr/cryptoKeys/my-key``.
                The key needs to be in the same region as where the compute
                resource is created.

                If set, this Model and all sub-resources of this Model will be secured by this key.

                Overrides encryption_spec_key_name set in aiplatform.init.
            staging_bucket (str):
                Optional. Bucket to stage local model artifacts. Overrides
                staging_bucket set in aiplatform.init.
            upload_request_timeout (float):
                Optional. The timeout for the upload request in seconds.

        Returns:
            model (aiplatform.Model):
                Instantiated representation of the uploaded model resource.

        Raises:
            ValueError: If only `explanation_metadata` or `explanation_parameters`
                is specified. Also if model directory does not contain a supported model file.
        """
        if not display_name:
            display_name = cls._generate_display_name("XGBoost model")

        XGBOOST_SUPPORTED_MODEL_FILE_EXTENSIONS = [
            ".pkl",
            ".joblib",
            ".bst",
        ]

        container_image_uri = aiplatform.helpers.get_prebuilt_prediction_container_uri(
            region=location,
            framework="xgboost",
            framework_version=xgboost_version or "1.4",
            accelerator="cpu",
        )

        model_file_path_obj = pathlib.Path(model_file_path)
        if not model_file_path_obj.is_file():
            raise ValueError(
                f"model_file_path path must point to a file: '{model_file_path}'"
            )

        model_file_extension = model_file_path_obj.suffix
        if model_file_extension not in XGBOOST_SUPPORTED_MODEL_FILE_EXTENSIONS:
            _LOGGER.warning(
                f"Only the following XGBoost model file extensions are currently supported: '{XGBOOST_SUPPORTED_MODEL_FILE_EXTENSIONS}'"
            )
            _LOGGER.warning(
                "Treating the model file as a binary serialized XGBoost Booster."
            )
            model_file_extension = ".bst"

        # Preparing model directory
        # We cannot clean up the directory immediately after calling Model.upload since
        # that call may be asynchronous and return before the model file has been read.
        # To work around this, we make this method asynchronous (decorate with @base.optional_sync)
        # but call Model.upload with sync=True.
        with tempfile.TemporaryDirectory() as prepared_model_dir:
            prepared_model_file_path = pathlib.Path(prepared_model_dir) / (
                "model" + model_file_extension
            )
            shutil.copy(model_file_path_obj, prepared_model_file_path)

            return cls.upload(
                serving_container_image_uri=container_image_uri,
                artifact_uri=prepared_model_dir,
                display_name=display_name,
                description=description,
                model_id=model_id,
                parent_model=parent_model,
                is_default_version=is_default_version,
                version_aliases=version_aliases,
                version_description=version_description,
                instance_schema_uri=instance_schema_uri,
                parameters_schema_uri=parameters_schema_uri,
                prediction_schema_uri=prediction_schema_uri,
                explanation_metadata=explanation_metadata,
                explanation_parameters=explanation_parameters,
                project=project,
                location=location,
                credentials=credentials,
                labels=labels,
                encryption_spec_key_name=encryption_spec_key_name,
                staging_bucket=staging_bucket,
                sync=True,
                upload_request_timeout=upload_request_timeout,
            )

    @classmethod
    @base.optional_sync()
    def upload_scikit_learn_model_file(
        cls,
        model_file_path: str,
        sklearn_version: Optional[str] = None,
        display_name: Optional[str] = None,
        description: Optional[str] = None,
        model_id: Optional[str] = None,
        parent_model: Optional[str] = None,
        is_default_version: Optional[bool] = True,
        version_aliases: Optional[Sequence[str]] = None,
        version_description: Optional[str] = None,
        instance_schema_uri: Optional[str] = None,
        parameters_schema_uri: Optional[str] = None,
        prediction_schema_uri: Optional[str] = None,
        explanation_metadata: Optional[aiplatform.explain.ExplanationMetadata] = None,
        explanation_parameters: Optional[
            aiplatform.explain.ExplanationParameters
        ] = None,
        project: Optional[str] = None,
        location: Optional[str] = None,
        credentials: Optional[auth_credentials.Credentials] = None,
        labels: Optional[Dict[str, str]] = None,
        encryption_spec_key_name: Optional[str] = None,
        staging_bucket: Optional[str] = None,
        sync=True,
        upload_request_timeout: Optional[float] = None,
    ) -> "Model":
        """Uploads a model and returns a Model representing the uploaded Model
        resource.

        Note: This function is *experimental* and can be changed in the future.

        Example usage:
            my_model = Model.upload_scikit_learn_model_file(
                model_file_path="iris.sklearn_model.joblib"
            )

        Args:
            model_file_path (str): Required. Local file path of the model.
            sklearn_version (str):
                Optional. The version of the Scikit-learn serving container.
                Supported versions: ["0.20", "0.22", "0.23", "0.24", "1.0"].
                If the version is not specified, the latest version is used.
            display_name (str):
                Optional. The display name of the Model. The name can be up to 128
                characters long and can be consist of any UTF-8 characters.
            description (str):
                The description of the model.
            model_id (str):
                Optional. The ID to use for the uploaded Model, which will
                become the final component of the model resource name.
                This value may be up to 63 characters, and valid characters
                are `[a-z0-9_-]`. The first character cannot be a number or hyphen.
            parent_model (str):
                Optional. The resource name or model ID of an existing model that the
                newly-uploaded model will be a version of.

                Only set this field when uploading a new version of an existing model.
            is_default_version (bool):
                Optional. When set to True, the newly uploaded model version will
                automatically have alias "default" included. Subsequent uses of
                this model without a version specified will use this "default" version.

                When set to False, the "default" alias will not be moved.
                Actions targeting the newly-uploaded model version will need
                to specifically reference this version by ID or alias.

                New model uploads, i.e. version 1, will always be "default" aliased.
            version_aliases (Sequence[str]):
                Optional. User provided version aliases so that a model version
                can be referenced via alias instead of auto-generated version ID.
                A default version alias will be created for the first version of the model.

                The format is [a-z][a-zA-Z0-9-]{0,126}[a-z0-9]
            version_description (str):
                Optional. The description of the model version being uploaded.
            instance_schema_uri (str):
                Optional. Points to a YAML file stored on Google Cloud
                Storage describing the format of a single instance, which
                are used in
                ``PredictRequest.instances``,
                ``ExplainRequest.instances``
                and
                ``BatchPredictionJob.input_config``.
                The schema is defined as an OpenAPI 3.0.2 `Schema
                Object <https://tinyurl.com/y538mdwt#schema-object>`__.
                AutoML Models always have this field populated by AI
                Platform. Note: The URI given on output will be immutable
                and probably different, including the URI scheme, than the
                one given on input. The output URI will point to a location
                where the user only has a read access.
            parameters_schema_uri (str):
                Optional. Points to a YAML file stored on Google Cloud
                Storage describing the parameters of prediction and
                explanation via
                ``PredictRequest.parameters``,
                ``ExplainRequest.parameters``
                and
                ``BatchPredictionJob.model_parameters``.
                The schema is defined as an OpenAPI 3.0.2 `Schema
                Object <https://tinyurl.com/y538mdwt#schema-object>`__.
                AutoML Models always have this field populated by AI
                Platform, if no parameters are supported it is set to an
                empty string. Note: The URI given on output will be
                immutable and probably different, including the URI scheme,
                than the one given on input. The output URI will point to a
                location where the user only has a read access.
            prediction_schema_uri (str):
                Optional. Points to a YAML file stored on Google Cloud
                Storage describing the format of a single prediction
                produced by this Model, which are returned via
                ``PredictResponse.predictions``,
                ``ExplainResponse.explanations``,
                and
                ``BatchPredictionJob.output_config``.
                The schema is defined as an OpenAPI 3.0.2 `Schema
                Object <https://tinyurl.com/y538mdwt#schema-object>`__.
                AutoML Models always have this field populated by AI
                Platform. Note: The URI given on output will be immutable
                and probably different, including the URI scheme, than the
                one given on input. The output URI will point to a location
                where the user only has a read access.
            explanation_metadata (aiplatform.explain.ExplanationMetadata):
                Optional. Metadata describing the Model's input and output for explanation.
                Both `explanation_metadata` and `explanation_parameters` must be
                passed together when used. For more details, see
                `Ref docs <http://tinyurl.com/1igh60kt>`
            explanation_parameters (aiplatform.explain.ExplanationParameters):
                Optional. Parameters to configure explaining for Model's predictions.
                For more details, see `Ref docs <http://tinyurl.com/1an4zake>`
            project: Optional[str]=None,
                Project to upload this model to. Overrides project set in
                aiplatform.init.
            location: Optional[str]=None,
                Location to upload this model to. Overrides location set in
                aiplatform.init.
            credentials: Optional[auth_credentials.Credentials]=None,
                Custom credentials to use to upload this model. Overrides credentials
                set in aiplatform.init.
            labels (Dict[str, str]):
                Optional. The labels with user-defined metadata to
                organize your Models.
                Label keys and values can be no longer than 64
                characters (Unicode codepoints), can only
                contain lowercase letters, numeric characters,
                underscores and dashes. International characters
                are allowed.
                See https://goo.gl/xmQnxf for more information
                and examples of labels.
            encryption_spec_key_name (Optional[str]):
                Optional. The Cloud KMS resource identifier of the customer
                managed encryption key used to protect the model. Has the
                form:
                ``projects/my-project/locations/my-region/keyRings/my-kr/cryptoKeys/my-key``.
                The key needs to be in the same region as where the compute
                resource is created.

                If set, this Model and all sub-resources of this Model will be secured by this key.

                Overrides encryption_spec_key_name set in aiplatform.init.
            staging_bucket (str):
                Optional. Bucket to stage local model artifacts. Overrides
                staging_bucket set in aiplatform.init.
            sync (bool):
                Whether to execute this method synchronously. If False, this method
                will be executed in concurrent Future and any downstream object will
                be immediately returned and synced when the Future has completed.
            upload_request_timeout (float):
                Optional. The timeout for the upload request in seconds.

        Returns:
            model (aiplatform.Model):
                Instantiated representation of the uploaded model resource.

        Raises:
            ValueError: If only `explanation_metadata` or `explanation_parameters`
                is specified. Also if model directory does not contain a supported model file.
        """
        if not display_name:
            display_name = cls._generate_display_name("Scikit-Learn model")

        SKLEARN_SUPPORTED_MODEL_FILE_EXTENSIONS = [
            ".pkl",
            ".joblib",
        ]

        container_image_uri = aiplatform.helpers.get_prebuilt_prediction_container_uri(
            region=location,
            framework="sklearn",
            framework_version=sklearn_version or "1.0",
            accelerator="cpu",
        )

        model_file_path_obj = pathlib.Path(model_file_path)
        if not model_file_path_obj.is_file():
            raise ValueError(
                f"model_file_path path must point to a file: '{model_file_path}'"
            )

        model_file_extension = model_file_path_obj.suffix
        if model_file_extension not in SKLEARN_SUPPORTED_MODEL_FILE_EXTENSIONS:
            _LOGGER.warning(
                f"Only the following Scikit-learn model file extensions are currently supported: '{SKLEARN_SUPPORTED_MODEL_FILE_EXTENSIONS}'"
            )
            _LOGGER.warning(
                "Treating the model file as a pickle serialized Scikit-learn model."
            )
            model_file_extension = ".pkl"

        # Preparing model directory
        # We cannot clean up the directory immediately after calling Model.upload since
        # that call may be asynchronous and return before the model file has been read.
        # To work around this, we make this method asynchronous (decorate with @base.optional_sync)
        # but call Model.upload with sync=True.
        with tempfile.TemporaryDirectory() as prepared_model_dir:
            prepared_model_file_path = pathlib.Path(prepared_model_dir) / (
                "model" + model_file_extension
            )
            shutil.copy(model_file_path_obj, prepared_model_file_path)

            return cls.upload(
                serving_container_image_uri=container_image_uri,
                artifact_uri=prepared_model_dir,
                display_name=display_name,
                description=description,
                model_id=model_id,
                parent_model=parent_model,
                is_default_version=is_default_version,
                version_aliases=version_aliases,
                version_description=version_description,
                instance_schema_uri=instance_schema_uri,
                parameters_schema_uri=parameters_schema_uri,
                prediction_schema_uri=prediction_schema_uri,
                explanation_metadata=explanation_metadata,
                explanation_parameters=explanation_parameters,
                project=project,
                location=location,
                credentials=credentials,
                labels=labels,
                encryption_spec_key_name=encryption_spec_key_name,
                staging_bucket=staging_bucket,
                sync=True,
                upload_request_timeout=upload_request_timeout,
            )

    @classmethod
    def upload_tensorflow_saved_model(
        cls,
        saved_model_dir: str,
        tensorflow_version: Optional[str] = None,
        use_gpu: bool = False,
        display_name: Optional[str] = None,
        description: Optional[str] = None,
        model_id: Optional[str] = None,
        parent_model: Optional[str] = None,
        is_default_version: Optional[bool] = True,
        version_aliases: Optional[Sequence[str]] = None,
        version_description: Optional[str] = None,
        instance_schema_uri: Optional[str] = None,
        parameters_schema_uri: Optional[str] = None,
        prediction_schema_uri: Optional[str] = None,
        explanation_metadata: Optional[aiplatform.explain.ExplanationMetadata] = None,
        explanation_parameters: Optional[
            aiplatform.explain.ExplanationParameters
        ] = None,
        project: Optional[str] = None,
        location: Optional[str] = None,
        credentials: Optional[auth_credentials.Credentials] = None,
        labels: Optional[Dict[str, str]] = None,
        encryption_spec_key_name: Optional[str] = None,
        staging_bucket: Optional[str] = None,
        sync=True,
        upload_request_timeout: Optional[str] = None,
    ) -> "Model":
        """Uploads a model and returns a Model representing the uploaded Model
        resource.

        Note: This function is *experimental* and can be changed in the future.

        Example usage:
            my_model = Model.upload_scikit_learn_model_file(
                model_file_path="iris.tensorflow_model.SavedModel"
            )

        Args:
            saved_model_dir (str): Required.
                Local directory of the Tensorflow SavedModel.
            tensorflow_version (str):
                Optional. The version of the Tensorflow serving container.
                Supported versions: ["0.15", "2.1", "2.2", "2.3", "2.4", "2.5", "2.6", "2.7"].
                If the version is not specified, the latest version is used.
            use_gpu (bool): Whether to use GPU for model serving.
            display_name (str):
                Optional. The display name of the Model. The name can be up to 128
                characters long and can be consist of any UTF-8 characters.
            description (str):
                The description of the model.
            model_id (str):
                Optional. The ID to use for the uploaded Model, which will
                become the final component of the model resource name.
                This value may be up to 63 characters, and valid characters
                are `[a-z0-9_-]`. The first character cannot be a number or hyphen.
            parent_model (str):
                Optional. The resource name or model ID of an existing model that the
                newly-uploaded model will be a version of.

                Only set this field when uploading a new version of an existing model.
            is_default_version (bool):
                Optional. When set to True, the newly uploaded model version will
                automatically have alias "default" included. Subsequent uses of
                this model without a version specified will use this "default" version.

                When set to False, the "default" alias will not be moved.
                Actions targeting the newly-uploaded model version will need
                to specifically reference this version by ID or alias.

                New model uploads, i.e. version 1, will always be "default" aliased.
            version_aliases (Sequence[str]):
                Optional. User provided version aliases so that a model version
                can be referenced via alias instead of auto-generated version ID.
                A default version alias will be created for the first version of the model.

                The format is [a-z][a-zA-Z0-9-]{0,126}[a-z0-9]
            version_description (str):
                Optional. The description of the model version being uploaded.
            instance_schema_uri (str):
                Optional. Points to a YAML file stored on Google Cloud
                Storage describing the format of a single instance, which
                are used in
                ``PredictRequest.instances``,
                ``ExplainRequest.instances``
                and
                ``BatchPredictionJob.input_config``.
                The schema is defined as an OpenAPI 3.0.2 `Schema
                Object <https://tinyurl.com/y538mdwt#schema-object>`__.
                AutoML Models always have this field populated by AI
                Platform. Note: The URI given on output will be immutable
                and probably different, including the URI scheme, than the
                one given on input. The output URI will point to a location
                where the user only has a read access.
            parameters_schema_uri (str):
                Optional. Points to a YAML file stored on Google Cloud
                Storage describing the parameters of prediction and
                explanation via
                ``PredictRequest.parameters``,
                ``ExplainRequest.parameters``
                and
                ``BatchPredictionJob.model_parameters``.
                The schema is defined as an OpenAPI 3.0.2 `Schema
                Object <https://tinyurl.com/y538mdwt#schema-object>`__.
                AutoML Models always have this field populated by AI
                Platform, if no parameters are supported it is set to an
                empty string. Note: The URI given on output will be
                immutable and probably different, including the URI scheme,
                than the one given on input. The output URI will point to a
                location where the user only has a read access.
            prediction_schema_uri (str):
                Optional. Points to a YAML file stored on Google Cloud
                Storage describing the format of a single prediction
                produced by this Model, which are returned via
                ``PredictResponse.predictions``,
                ``ExplainResponse.explanations``,
                and
                ``BatchPredictionJob.output_config``.
                The schema is defined as an OpenAPI 3.0.2 `Schema
                Object <https://tinyurl.com/y538mdwt#schema-object>`__.
                AutoML Models always have this field populated by AI
                Platform. Note: The URI given on output will be immutable
                and probably different, including the URI scheme, than the
                one given on input. The output URI will point to a location
                where the user only has a read access.
            explanation_metadata (aiplatform.explain.ExplanationMetadata):
                Optional. Metadata describing the Model's input and output for explanation.
                Both `explanation_metadata` and `explanation_parameters` must be
                passed together when used. For more details, see
                `Ref docs <http://tinyurl.com/1igh60kt>`
            explanation_parameters (aiplatform.explain.ExplanationParameters):
                Optional. Parameters to configure explaining for Model's predictions.
                For more details, see `Ref docs <http://tinyurl.com/1an4zake>`
            project: Optional[str]=None,
                Project to upload this model to. Overrides project set in
                aiplatform.init.
            location: Optional[str]=None,
                Location to upload this model to. Overrides location set in
                aiplatform.init.
            credentials: Optional[auth_credentials.Credentials]=None,
                Custom credentials to use to upload this model. Overrides credentials
                set in aiplatform.init.
            labels (Dict[str, str]):
                Optional. The labels with user-defined metadata to
                organize your Models.
                Label keys and values can be no longer than 64
                characters (Unicode codepoints), can only
                contain lowercase letters, numeric characters,
                underscores and dashes. International characters
                are allowed.
                See https://goo.gl/xmQnxf for more information
                and examples of labels.
            encryption_spec_key_name (Optional[str]):
                Optional. The Cloud KMS resource identifier of the customer
                managed encryption key used to protect the model. Has the
                form:
                ``projects/my-project/locations/my-region/keyRings/my-kr/cryptoKeys/my-key``.
                The key needs to be in the same region as where the compute
                resource is created.

                If set, this Model and all sub-resources of this Model will be secured by this key.

                Overrides encryption_spec_key_name set in aiplatform.init.
            staging_bucket (str):
                Optional. Bucket to stage local model artifacts. Overrides
                staging_bucket set in aiplatform.init.
            sync (bool):
                Whether to execute this method synchronously. If False, this method
                will be executed in concurrent Future and any downstream object will
                be immediately returned and synced when the Future has completed.
            upload_request_timeout (float):
                Optional. The timeout for the upload request in seconds.

        Returns:
            model (aiplatform.Model):
                Instantiated representation of the uploaded model resource.

        Raises:
            ValueError: If only `explanation_metadata` or `explanation_parameters`
                is specified. Also if model directory does not contain a supported model file.
        """
        if not display_name:
            display_name = cls._generate_display_name("Tensorflow model")

        container_image_uri = aiplatform.helpers.get_prebuilt_prediction_container_uri(
            region=location,
            framework="tensorflow",
            framework_version=tensorflow_version or "2.7",
            accelerator="gpu" if use_gpu else "cpu",
        )

        return cls.upload(
            serving_container_image_uri=container_image_uri,
            artifact_uri=saved_model_dir,
            display_name=display_name,
            description=description,
            model_id=model_id,
            parent_model=parent_model,
            is_default_version=is_default_version,
            version_aliases=version_aliases,
            version_description=version_description,
            instance_schema_uri=instance_schema_uri,
            parameters_schema_uri=parameters_schema_uri,
            prediction_schema_uri=prediction_schema_uri,
            explanation_metadata=explanation_metadata,
            explanation_parameters=explanation_parameters,
            project=project,
            location=location,
            credentials=credentials,
            labels=labels,
            encryption_spec_key_name=encryption_spec_key_name,
            staging_bucket=staging_bucket,
            sync=sync,
            upload_request_timeout=upload_request_timeout,
        )

    def list_model_evaluations(
        self,
    ) -> List["model_evaluation.ModelEvaluation"]:
        """List all Model Evaluation resources associated with this model.

        Example Usage:
            my_model = Model(
                model_name="projects/123/locations/us-central1/models/456"
            )

            my_evaluations = my_model.list_model_evaluations()

        Returns:
            List[model_evaluation.ModelEvaluation]:
                List of ModelEvaluation resources for the model.
        """

        self.wait()

        return model_evaluation.ModelEvaluation._list(
            parent=self.resource_name,
            credentials=self.credentials,
        )

    def get_model_evaluation(
        self,
        evaluation_id: Optional[str] = None,
    ) -> Optional[model_evaluation.ModelEvaluation]:
        """Returns a ModelEvaluation resource and instantiates its representation.
        If no evaluation_id is passed, it will return the first evaluation associated
        with this model.

        Example usage:
            my_model = Model(
                model_name="projects/123/locations/us-central1/models/456"
            )

            my_evaluation = my_model.get_model_evaluation(
                evaluation_id="789"
            )

            # If no arguments are passed, this method returns the first evaluation for the model
            my_evaluation = my_model.get_model_evaluation()

        Args:
            evaluation_id (str):
                Optional. The ID of the model evaluation to retrieve.

        Returns:
            model_evaluation.ModelEvaluation:
                Instantiated representation of the ModelEvaluation resource.
        """

        evaluations = self.list_model_evaluations()

        if not evaluation_id:
            if len(evaluations) > 1:
                _LOGGER.warning(
                    f"Your model has more than one model evaluation, this is returning only one evaluation resource: {evaluations[0].resource_name}"
                )
            return evaluations[0] if evaluations else evaluations
        else:
            resource_uri_parts = self._parse_resource_name(self.resource_name)
            evaluation_resource_name = (
                model_evaluation.ModelEvaluation._format_resource_name(
                    **resource_uri_parts,
                    evaluation=evaluation_id,
                )
            )

            return model_evaluation.ModelEvaluation(
                evaluation_name=evaluation_resource_name,
                credentials=self.credentials,
            )


# TODO (b/232546878): Async support
class ModelRegistry:
    def __init__(
        self,
        model: Union[Model, str],
        location: Optional[str] = None,
        project: Optional[str] = None,
        credentials: Optional[auth_credentials.Credentials] = None,
    ):
        """Creates a ModelRegistry instance for version management of a registered model.

        Args:
            model (Union[Model, str]):
                Required. One of the following:
                    1. A Model instance
                    2. A fully-qualified model resource name
                    3. A model ID. A location and project must be provided.
            location (str):
                Optional. The model location. Used when passing a model name as model.
                If not set, project set in aiplatform.init will be used.
            project (str):
                Optional. The model project. Used when passing a model name as model.
                If not set, project set in aiplatform.init will be used.
            credentials (auth_credentials.Credentials):
                Optional. Custom credentials to use with model access. If not set,
                credentials set in aiplatform.init will be used.
        """

        if isinstance(model, Model):
            self.model_resource_name = model.resource_name
        else:
            self.model_resource_name = utils.full_resource_name(
                resource_name=model,
                resource_noun="models",
                parse_resource_name_method=Model._parse_resource_name,
                format_resource_name_method=Model._format_resource_name,
                project=project,
                location=location,
                resource_id_validator=base.VertexAiResourceNoun._revisioned_resource_id_validator,
            )

        self.credentials = credentials or (
            model.credentials
            if isinstance(model, Model)
            else initializer.global_config.credentials
        )
        self.client = Model._instantiate_client(location, self.credentials)

    def get_model(
        self,
        version: Optional[str] = None,
    ) -> Model:
        """Gets a registered model with optional version.

        Args:
            version (str):
                Optional. A model version ID or alias to target.
                Defaults to the model with the "default" alias.

        Returns:
            Model: An instance of a Model from this ModelRegistry.
        """
        return Model(
            self.model_resource_name, version=version, credentials=self.credentials
        )

    def list_versions(
        self,
    ) -> List[VersionInfo]:
        """Lists the versions and version info of a model.

        Returns:
            List[VersionInfo]:
                A list of VersionInfo, each containing
                info about specific model versions.
        """

        _LOGGER.info(f"Getting versions for {self.model_resource_name}")

        page_result = self.client.list_model_versions(
            name=self.model_resource_name,
        )

        versions = [
            VersionInfo(
                version_id=model.version_id,
                version_create_time=model.version_create_time,
                version_update_time=model.version_update_time,
                model_display_name=model.display_name,
                model_resource_name=self._parse_versioned_name(model.name)[0],
                version_aliases=model.version_aliases,
                version_description=model.version_description,
            )
            for model in page_result
        ]

        return versions

    def get_version_info(
        self,
        version: str,
    ) -> VersionInfo:
        """Gets information about a specific model version.

        Args:
            version (str): Required. The model version to obtain info for.

        Returns:
            VersionInfo: Contains info about the model version.
        """

        _LOGGER.info(f"Getting version {version} info for {self.model_resource_name}")

        model = self.client.get_model(
            name=self._get_versioned_name(self.model_resource_name, version),
        )

        return VersionInfo(
            version_id=model.version_id,
            version_create_time=model.version_create_time,
            version_update_time=model.version_update_time,
            model_display_name=model.display_name,
            model_resource_name=self._parse_versioned_name(model.name)[0],
            version_aliases=model.version_aliases,
            version_description=model.version_description,
        )

    def delete_version(
        self,
        version: str,
    ) -> None:
        """Deletes a model version from the registry.

        Cannot delete a version if it is the last remaining version.
        Use Model.delete() in that case.

        Args:
            version (str): Required. The model version ID or alias to delete.
        """

        lro = self.client.delete_model_version(
            name=self._get_versioned_name(self.model_resource_name, version),
        )

        _LOGGER.info(f"Deleting version {version} for {self.model_resource_name}")

        lro.result()

        _LOGGER.info(f"Deleted version {version} for {self.model_resource_name}")

    def add_version_aliases(
        self,
        new_aliases: List[str],
        version: str,
    ) -> None:
        """Adds version alias(es) to a model version.

        Args:
            new_aliases (List[str]): Required. The alias(es) to add to a model version.
            version (str): Required. The version ID to receive the new alias(es).
        """

        self._merge_version_aliases(
            version_aliases=new_aliases,
            version=version,
        )

    def remove_version_aliases(
        self,
        target_aliases: List[str],
        version: str,
    ) -> None:
        """Removes version alias(es) from a model version.

        Args:
            target_aliases (List[str]): Required. The alias(es) to remove from a model version.
            version (str): Required. The version ID to be stripped of the target alias(es).
        """

        self._merge_version_aliases(
            version_aliases=[f"-{alias}" for alias in target_aliases],
            version=version,
        )

    def _merge_version_aliases(
        self,
        version_aliases: List[str],
        version: str,
    ) -> None:
        """Merges a list of version aliases with a model's existing alias list.

        Args:
            version_aliases (List[str]): Required. The version alias change list.
            version (str): Required. The version ID to have its alias list changed.
        """

        _LOGGER.info(f"Merging version aliases for {self.model_resource_name}")

        self.client.merge_version_aliases(
            name=self._get_versioned_name(self.model_resource_name, version),
            version_aliases=version_aliases,
        )

        _LOGGER.info(
            f"Completed merging version aliases for {self.model_resource_name}"
        )

    @staticmethod
    def _get_versioned_name(
        resource_name: str,
        version: Optional[str] = None,
    ) -> str:
        """Creates a versioned form of a model resource name.

        Args:
            resource_name (str): Required. A fully-qualified resource name or resource ID.
            version (str): Optional. The version or alias of the resource.

        Returns:
            versioned_name (str): The versioned resource name in revisioned format.
        """
        if version:
            return f"{resource_name}@{version}"
        return resource_name

    @staticmethod
    def _parse_versioned_name(
        model_name: str,
    ) -> Tuple[str, Optional[str]]:
        """Return a model name and, if included in the model name, a model version.

        Args:
            model_name (str): Required. A fully-qualified model name or model ID,
                optionally with an included version.

        Returns:
            parsed_version_name (Tuple[str, Optional[str]]):
                A tuple containing the model name or ID as the first element,
                and the model version as the second element, if present in `model_name`.

        Raises:
            ValueError: If the `model_name` is invalid and contains too many '@' symbols.
        """
        if "@" not in model_name:
            return model_name, None
        elif model_name.count("@") > 1:
            raise ValueError(
                f"Received an invalid model_name with too many `@`s: {model_name}"
            )
        else:
            return model_name.split("@")

    @staticmethod
    def _get_true_version_parent(
        parent_model: Optional[str] = None,
        project: Optional[str] = None,
        location: Optional[str] = None,
    ) -> Optional[str]:
        """Gets the true `parent_model` with full resource name.

        Args:
            parent_model (str): Optional. A fully-qualified resource name or resource ID
                of the model that would be the parent of another model.
            project (str): Optional. The project of `parent_model`, if not included in `parent_model`.
            location (str): Optional. The location of `parent_model`, if not included in `parent_model`.

        Returns:
            true_parent_model (str):
                Optional. The true resource name of the parent model, if one should exist.
        """
        if parent_model:
            existing_resource = utils.full_resource_name(
                resource_name=parent_model,
                resource_noun="models",
                parse_resource_name_method=Model._parse_resource_name,
                format_resource_name_method=Model._format_resource_name,
                project=project,
                location=location,
            )
            parent_model = existing_resource
        return parent_model

    @staticmethod
    def _get_true_alias_list(
        version_aliases: Optional[Sequence[str]] = None,
        is_default_version: bool = True,
    ) -> Optional[Sequence[str]]:
        """Gets the true `version_aliases` list based on `is_default_version`.

        Args:
            version_aliases (Sequence[str]): Optional. The user-provided list of model aliases.
            is_default_version (bool):
                Optional. When set, includes the "default" alias in `version_aliases`.
                Defaults to True.

        Returns:
            true_alias_list (Sequence[str]):
                Optional: The true alias list, should one exist,
                containing "default" if specified.
        """
        if is_default_version:
            if version_aliases and "default" not in version_aliases:
                version_aliases.append("default")
            elif not version_aliases:
                version_aliases = ["default"]
        return version_aliases<|MERGE_RESOLUTION|>--- conflicted
+++ resolved
@@ -20,8 +20,8 @@
 import re
 import shutil
 import tempfile
-<<<<<<< HEAD
 from typing import (
+    Any,
     Dict,
     List,
     NamedTuple,
@@ -31,9 +31,6 @@
     TYPE_CHECKING,
     Union,
 )
-=======
-from typing import Any, Dict, List, NamedTuple, Optional, Sequence, Tuple, Union
->>>>>>> 2baf00bd
 
 from google.api_core import operation
 from google.api_core import exceptions as api_exceptions
@@ -62,13 +59,9 @@
     env_var as gca_env_var_compat,
 )
 
-<<<<<<< HEAD
 from google.cloud.aiplatform.constants import prediction as prediction_constants
 
-from google.protobuf import field_mask_pb2, json_format
-=======
 from google.protobuf import field_mask_pb2, json_format, timestamp_pb2
->>>>>>> 2baf00bd
 
 if TYPE_CHECKING:
     from google.cloud.aiplatform.prediction import LocalModel
@@ -2902,16 +2895,12 @@
 
         Raises:
             ValueError: If only `explanation_metadata` or `explanation_parameters`
-<<<<<<< HEAD
                 is specified.
                 Also if model directory does not contain a supported model file.
                 If `local_model` is specified but `serving_container_spec.image_uri`
                 in the `local_model` is None.
                 If `local_model` is not specified and `serving_container_image_uri`
                 is None.
-=======
-                is specified. Also if model directory does not contain a supported model file.
->>>>>>> 2baf00bd
         """
         if not display_name:
             display_name = cls._generate_display_name()
@@ -3031,19 +3020,15 @@
             explanation_spec.parameters = explanation_parameters
             managed_model.explanation_spec = explanation_spec
 
-<<<<<<< HEAD
-        api_client = cls._instantiate_client(
-            location, credentials, appended_user_agent=appended_user_agent
-        )
-
-        lro = api_client.upload_model(
-=======
         request = gca_model_service_compat.UploadModelRequest(
->>>>>>> 2baf00bd
             parent=initializer.global_config.common_location_path(project, location),
             model=managed_model,
             parent_model=parent_model,
             model_id=model_id,
+        )
+
+        api_client = cls._instantiate_client(
+            location, credentials, appended_user_agent=appended_user_agent
         )
 
         lro = api_client.upload_model(
