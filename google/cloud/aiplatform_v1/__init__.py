--- conflicted
+++ resolved
@@ -465,7 +465,6 @@
 from .types.prediction_service import PredictRequest
 from .types.prediction_service import PredictResponse
 from .types.prediction_service import RawPredictRequest
-<<<<<<< HEAD
 from .types.prediction_service import StreamingPredictRequest
 from .types.prediction_service import StreamingPredictResponse
 from .types.publisher_model import PublisherModel
@@ -479,10 +478,6 @@
 from .types.schedule_service import PauseScheduleRequest
 from .types.schedule_service import ResumeScheduleRequest
 from .types.schedule_service import UpdateScheduleRequest
-=======
-from .types.publisher_model import PublisherModel
-from .types.saved_query import SavedQuery
->>>>>>> ff475130
 from .types.service_networking import PrivateServiceConnectConfig
 from .types.specialist_pool import SpecialistPool
 from .types.specialist_pool_service import CreateSpecialistPoolOperationMetadata
@@ -741,10 +736,7 @@
     "DeleteOperationMetadata",
     "DeletePipelineJobRequest",
     "DeleteSavedQueryRequest",
-<<<<<<< HEAD
     "DeleteScheduleRequest",
-=======
->>>>>>> ff475130
     "DeleteSpecialistPoolRequest",
     "DeleteStudyRequest",
     "DeleteTensorboardExperimentRequest",
@@ -845,10 +837,7 @@
     "GetNasTrialDetailRequest",
     "GetPipelineJobRequest",
     "GetPublisherModelRequest",
-<<<<<<< HEAD
     "GetScheduleRequest",
-=======
->>>>>>> ff475130
     "GetSpecialistPoolRequest",
     "GetStudyRequest",
     "GetTensorboardExperimentRequest",
@@ -937,11 +926,8 @@
     "ListPipelineJobsResponse",
     "ListSavedQueriesRequest",
     "ListSavedQueriesResponse",
-<<<<<<< HEAD
     "ListSchedulesRequest",
     "ListSchedulesResponse",
-=======
->>>>>>> ff475130
     "ListSpecialistPoolsRequest",
     "ListSpecialistPoolsResponse",
     "ListStudiesRequest",
