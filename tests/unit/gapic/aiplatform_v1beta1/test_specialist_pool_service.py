--- conflicted
+++ resolved
@@ -99,17 +99,10 @@
 
 
 @pytest.mark.parametrize(
-<<<<<<< HEAD
-    "client_class",
-    [
-        SpecialistPoolServiceClient,
-        SpecialistPoolServiceAsyncClient,
-=======
     "client_class,transport_name",
     [
         (SpecialistPoolServiceClient, "grpc"),
         (SpecialistPoolServiceAsyncClient, "grpc_asyncio"),
->>>>>>> dc3be45c
     ],
 )
 def test_specialist_pool_service_client_from_service_account_info(
@@ -154,17 +147,10 @@
 
 
 @pytest.mark.parametrize(
-<<<<<<< HEAD
-    "client_class",
-    [
-        SpecialistPoolServiceClient,
-        SpecialistPoolServiceAsyncClient,
-=======
     "client_class,transport_name",
     [
         (SpecialistPoolServiceClient, "grpc"),
         (SpecialistPoolServiceAsyncClient, "grpc_asyncio"),
->>>>>>> dc3be45c
     ],
 )
 def test_specialist_pool_service_client_from_service_account_file(
@@ -630,8 +616,6 @@
 
 
 @pytest.mark.parametrize(
-<<<<<<< HEAD
-=======
     "client_class,transport_class,transport_name,grpc_helpers",
     [
         (
@@ -698,7 +682,6 @@
 
 
 @pytest.mark.parametrize(
->>>>>>> dc3be45c
     "request_type",
     [
         specialist_pool_service.CreateSpecialistPoolRequest,
@@ -815,11 +798,7 @@
     _, _, kw = call.mock_calls[0]
     assert (
         "x-goog-request-params",
-<<<<<<< HEAD
-        "parent=parent/value",
-=======
         "parent=parent_value",
->>>>>>> dc3be45c
     ) in kw["metadata"]
 
 
@@ -853,11 +832,7 @@
     _, _, kw = call.mock_calls[0]
     assert (
         "x-goog-request-params",
-<<<<<<< HEAD
-        "parent=parent/value",
-=======
         "parent=parent_value",
->>>>>>> dc3be45c
     ) in kw["metadata"]
 
 
@@ -1100,11 +1075,7 @@
     _, _, kw = call.mock_calls[0]
     assert (
         "x-goog-request-params",
-<<<<<<< HEAD
-        "name=name/value",
-=======
         "name=name_value",
->>>>>>> dc3be45c
     ) in kw["metadata"]
 
 
@@ -1138,11 +1109,7 @@
     _, _, kw = call.mock_calls[0]
     assert (
         "x-goog-request-params",
-<<<<<<< HEAD
-        "name=name/value",
-=======
         "name=name_value",
->>>>>>> dc3be45c
     ) in kw["metadata"]
 
 
@@ -1355,11 +1322,7 @@
     _, _, kw = call.mock_calls[0]
     assert (
         "x-goog-request-params",
-<<<<<<< HEAD
-        "parent=parent/value",
-=======
         "parent=parent_value",
->>>>>>> dc3be45c
     ) in kw["metadata"]
 
 
@@ -1393,11 +1356,7 @@
     _, _, kw = call.mock_calls[0]
     assert (
         "x-goog-request-params",
-<<<<<<< HEAD
-        "parent=parent/value",
-=======
         "parent=parent_value",
->>>>>>> dc3be45c
     ) in kw["metadata"]
 
 
@@ -1800,11 +1759,7 @@
     _, _, kw = call.mock_calls[0]
     assert (
         "x-goog-request-params",
-<<<<<<< HEAD
-        "name=name/value",
-=======
         "name=name_value",
->>>>>>> dc3be45c
     ) in kw["metadata"]
 
 
@@ -1838,11 +1793,7 @@
     _, _, kw = call.mock_calls[0]
     assert (
         "x-goog-request-params",
-<<<<<<< HEAD
-        "name=name/value",
-=======
         "name=name_value",
->>>>>>> dc3be45c
     ) in kw["metadata"]
 
 
