--- conflicted
+++ resolved
@@ -106,15 +106,6 @@
 
 
 @pytest.mark.parametrize(
-<<<<<<< HEAD
-    "client_class",
-    [
-        ModelServiceClient,
-        ModelServiceAsyncClient,
-    ],
-)
-def test_model_service_client_from_service_account_info(client_class):
-=======
     "client_class,transport_name",
     [
         (ModelServiceClient, "grpc"),
@@ -122,7 +113,6 @@
     ],
 )
 def test_model_service_client_from_service_account_info(client_class, transport_name):
->>>>>>> dc3be45c
     creds = ga_credentials.AnonymousCredentials()
     with mock.patch.object(
         service_account.Credentials, "from_service_account_info"
@@ -162,15 +152,6 @@
 
 
 @pytest.mark.parametrize(
-<<<<<<< HEAD
-    "client_class",
-    [
-        ModelServiceClient,
-        ModelServiceAsyncClient,
-    ],
-)
-def test_model_service_client_from_service_account_file(client_class):
-=======
     "client_class,transport_name",
     [
         (ModelServiceClient, "grpc"),
@@ -178,7 +159,6 @@
     ],
 )
 def test_model_service_client_from_service_account_file(client_class, transport_name):
->>>>>>> dc3be45c
     creds = ga_credentials.AnonymousCredentials()
     with mock.patch.object(
         service_account.Credentials, "from_service_account_file"
@@ -611,8 +591,6 @@
 
 
 @pytest.mark.parametrize(
-<<<<<<< HEAD
-=======
     "client_class,transport_class,transport_name,grpc_helpers",
     [
         (
@@ -679,7 +657,6 @@
 
 
 @pytest.mark.parametrize(
->>>>>>> dc3be45c
     "request_type",
     [
         model_service.UploadModelRequest,
@@ -787,11 +764,7 @@
     _, _, kw = call.mock_calls[0]
     assert (
         "x-goog-request-params",
-<<<<<<< HEAD
-        "parent=parent/value",
-=======
         "parent=parent_value",
->>>>>>> dc3be45c
     ) in kw["metadata"]
 
 
@@ -823,11 +796,7 @@
     _, _, kw = call.mock_calls[0]
     assert (
         "x-goog-request-params",
-<<<<<<< HEAD
-        "parent=parent/value",
-=======
         "parent=parent_value",
->>>>>>> dc3be45c
     ) in kw["metadata"]
 
 
@@ -1105,11 +1074,7 @@
     _, _, kw = call.mock_calls[0]
     assert (
         "x-goog-request-params",
-<<<<<<< HEAD
-        "name=name/value",
-=======
         "name=name_value",
->>>>>>> dc3be45c
     ) in kw["metadata"]
 
 
@@ -1139,11 +1104,7 @@
     _, _, kw = call.mock_calls[0]
     assert (
         "x-goog-request-params",
-<<<<<<< HEAD
-        "name=name/value",
-=======
         "name=name_value",
->>>>>>> dc3be45c
     ) in kw["metadata"]
 
 
@@ -1341,11 +1302,7 @@
     _, _, kw = call.mock_calls[0]
     assert (
         "x-goog-request-params",
-<<<<<<< HEAD
-        "parent=parent/value",
-=======
         "parent=parent_value",
->>>>>>> dc3be45c
     ) in kw["metadata"]
 
 
@@ -1377,11 +1334,7 @@
     _, _, kw = call.mock_calls[0]
     assert (
         "x-goog-request-params",
-<<<<<<< HEAD
-        "parent=parent/value",
-=======
         "parent=parent_value",
->>>>>>> dc3be45c
     ) in kw["metadata"]
 
 
@@ -1658,19 +1611,11 @@
 @pytest.mark.parametrize(
     "request_type",
     [
-<<<<<<< HEAD
-        model_service.UpdateModelRequest,
-        dict,
-    ],
-)
-def test_update_model(request_type, transport: str = "grpc"):
-=======
         model_service.ListModelVersionsRequest,
         dict,
     ],
 )
 def test_list_model_versions(request_type, transport: str = "grpc"):
->>>>>>> dc3be45c
     client = ModelServiceClient(
         credentials=ga_credentials.AnonymousCredentials(),
         transport=transport,
@@ -3042,11 +2987,7 @@
     await test_merge_version_aliases_async(request_type=dict)
 
 
-<<<<<<< HEAD
-def test_update_model_field_headers():
-=======
 def test_merge_version_aliases_field_headers():
->>>>>>> dc3be45c
     client = ModelServiceClient(
         credentials=ga_credentials.AnonymousCredentials(),
     )
@@ -3073,20 +3014,12 @@
     _, _, kw = call.mock_calls[0]
     assert (
         "x-goog-request-params",
-<<<<<<< HEAD
-        "model.name=model.name/value",
-=======
         "name=name_value",
->>>>>>> dc3be45c
     ) in kw["metadata"]
 
 
 @pytest.mark.asyncio
-<<<<<<< HEAD
-async def test_update_model_field_headers_async():
-=======
 async def test_merge_version_aliases_field_headers_async():
->>>>>>> dc3be45c
     client = ModelServiceAsyncClient(
         credentials=ga_credentials.AnonymousCredentials(),
     )
@@ -3113,19 +3046,11 @@
     _, _, kw = call.mock_calls[0]
     assert (
         "x-goog-request-params",
-<<<<<<< HEAD
-        "model.name=model.name/value",
-    ) in kw["metadata"]
-
-
-def test_update_model_flattened():
-=======
         "name=name_value",
     ) in kw["metadata"]
 
 
 def test_merge_version_aliases_flattened():
->>>>>>> dc3be45c
     client = ModelServiceClient(
         credentials=ga_credentials.AnonymousCredentials(),
     )
@@ -3155,11 +3080,7 @@
         assert arg == mock_val
 
 
-<<<<<<< HEAD
-def test_update_model_flattened_error():
-=======
 def test_merge_version_aliases_flattened_error():
->>>>>>> dc3be45c
     client = ModelServiceClient(
         credentials=ga_credentials.AnonymousCredentials(),
     )
@@ -3175,11 +3096,7 @@
 
 
 @pytest.mark.asyncio
-<<<<<<< HEAD
-async def test_update_model_flattened_async():
-=======
 async def test_merge_version_aliases_flattened_async():
->>>>>>> dc3be45c
     client = ModelServiceAsyncClient(
         credentials=ga_credentials.AnonymousCredentials(),
     )
@@ -3212,11 +3129,7 @@
 
 
 @pytest.mark.asyncio
-<<<<<<< HEAD
-async def test_update_model_flattened_error_async():
-=======
 async def test_merge_version_aliases_flattened_error_async():
->>>>>>> dc3be45c
     client = ModelServiceAsyncClient(
         credentials=ga_credentials.AnonymousCredentials(),
     )
@@ -3234,19 +3147,11 @@
 @pytest.mark.parametrize(
     "request_type",
     [
-<<<<<<< HEAD
-        model_service.DeleteModelRequest,
-        dict,
-    ],
-)
-def test_delete_model(request_type, transport: str = "grpc"):
-=======
         model_service.ExportModelRequest,
         dict,
     ],
 )
 def test_export_model(request_type, transport: str = "grpc"):
->>>>>>> dc3be45c
     client = ModelServiceClient(
         credentials=ga_credentials.AnonymousCredentials(),
         transport=transport,
@@ -3322,11 +3227,7 @@
     await test_export_model_async(request_type=dict)
 
 
-<<<<<<< HEAD
-def test_delete_model_field_headers():
-=======
 def test_export_model_field_headers():
->>>>>>> dc3be45c
     client = ModelServiceClient(
         credentials=ga_credentials.AnonymousCredentials(),
     )
@@ -3351,20 +3252,12 @@
     _, _, kw = call.mock_calls[0]
     assert (
         "x-goog-request-params",
-<<<<<<< HEAD
-        "name=name/value",
-=======
         "name=name_value",
->>>>>>> dc3be45c
     ) in kw["metadata"]
 
 
 @pytest.mark.asyncio
-<<<<<<< HEAD
-async def test_delete_model_field_headers_async():
-=======
 async def test_export_model_field_headers_async():
->>>>>>> dc3be45c
     client = ModelServiceAsyncClient(
         credentials=ga_credentials.AnonymousCredentials(),
     )
@@ -3391,19 +3284,11 @@
     _, _, kw = call.mock_calls[0]
     assert (
         "x-goog-request-params",
-<<<<<<< HEAD
-        "name=name/value",
-    ) in kw["metadata"]
-
-
-def test_delete_model_flattened():
-=======
         "name=name_value",
     ) in kw["metadata"]
 
 
 def test_export_model_flattened():
->>>>>>> dc3be45c
     client = ModelServiceClient(
         credentials=ga_credentials.AnonymousCredentials(),
     )
@@ -3414,16 +3299,11 @@
         call.return_value = operations_pb2.Operation(name="operations/op")
         # Call the method with a truthy value for each flattened field,
         # using the keyword arguments to the method.
-<<<<<<< HEAD
-        client.delete_model(
-            name="name_value",
-=======
         client.export_model(
             name="name_value",
             output_config=model_service.ExportModelRequest.OutputConfig(
                 export_format_id="export_format_id_value"
             ),
->>>>>>> dc3be45c
         )
 
         # Establish that the underlying call was made with the expected
@@ -3440,11 +3320,7 @@
         assert arg == mock_val
 
 
-<<<<<<< HEAD
-def test_delete_model_flattened_error():
-=======
 def test_export_model_flattened_error():
->>>>>>> dc3be45c
     client = ModelServiceClient(
         credentials=ga_credentials.AnonymousCredentials(),
     )
@@ -3452,27 +3328,17 @@
     # Attempting to call a method with both a request object and flattened
     # fields is an error.
     with pytest.raises(ValueError):
-<<<<<<< HEAD
-        client.delete_model(
-            model_service.DeleteModelRequest(),
-            name="name_value",
-=======
         client.export_model(
             model_service.ExportModelRequest(),
             name="name_value",
             output_config=model_service.ExportModelRequest.OutputConfig(
                 export_format_id="export_format_id_value"
             ),
->>>>>>> dc3be45c
-        )
-
-
-@pytest.mark.asyncio
-<<<<<<< HEAD
-async def test_delete_model_flattened_async():
-=======
+        )
+
+
+@pytest.mark.asyncio
 async def test_export_model_flattened_async():
->>>>>>> dc3be45c
     client = ModelServiceAsyncClient(
         credentials=ga_credentials.AnonymousCredentials(),
     )
@@ -3487,16 +3353,11 @@
         )
         # Call the method with a truthy value for each flattened field,
         # using the keyword arguments to the method.
-<<<<<<< HEAD
-        response = await client.delete_model(
-            name="name_value",
-=======
         response = await client.export_model(
             name="name_value",
             output_config=model_service.ExportModelRequest.OutputConfig(
                 export_format_id="export_format_id_value"
             ),
->>>>>>> dc3be45c
         )
 
         # Establish that the underlying call was made with the expected
@@ -3514,11 +3375,7 @@
 
 
 @pytest.mark.asyncio
-<<<<<<< HEAD
-async def test_delete_model_flattened_error_async():
-=======
 async def test_export_model_flattened_error_async():
->>>>>>> dc3be45c
     client = ModelServiceAsyncClient(
         credentials=ga_credentials.AnonymousCredentials(),
     )
@@ -3526,37 +3383,23 @@
     # Attempting to call a method with both a request object and flattened
     # fields is an error.
     with pytest.raises(ValueError):
-<<<<<<< HEAD
-        await client.delete_model(
-            model_service.DeleteModelRequest(),
-            name="name_value",
-=======
         await client.export_model(
             model_service.ExportModelRequest(),
             name="name_value",
             output_config=model_service.ExportModelRequest.OutputConfig(
                 export_format_id="export_format_id_value"
             ),
->>>>>>> dc3be45c
         )
 
 
 @pytest.mark.parametrize(
     "request_type",
     [
-<<<<<<< HEAD
-        model_service.ExportModelRequest,
-        dict,
-    ],
-)
-def test_export_model(request_type, transport: str = "grpc"):
-=======
         model_service.ImportModelEvaluationRequest,
         dict,
     ],
 )
 def test_import_model_evaluation(request_type, transport: str = "grpc"):
->>>>>>> dc3be45c
     client = ModelServiceClient(
         credentials=ga_credentials.AnonymousCredentials(),
         transport=transport,
@@ -3653,11 +3496,7 @@
     await test_import_model_evaluation_async(request_type=dict)
 
 
-<<<<<<< HEAD
-def test_export_model_field_headers():
-=======
 def test_import_model_evaluation_field_headers():
->>>>>>> dc3be45c
     client = ModelServiceClient(
         credentials=ga_credentials.AnonymousCredentials(),
     )
@@ -3684,20 +3523,12 @@
     _, _, kw = call.mock_calls[0]
     assert (
         "x-goog-request-params",
-<<<<<<< HEAD
-        "name=name/value",
-=======
         "parent=parent_value",
->>>>>>> dc3be45c
     ) in kw["metadata"]
 
 
 @pytest.mark.asyncio
-<<<<<<< HEAD
-async def test_export_model_field_headers_async():
-=======
 async def test_import_model_evaluation_field_headers_async():
->>>>>>> dc3be45c
     client = ModelServiceAsyncClient(
         credentials=ga_credentials.AnonymousCredentials(),
     )
@@ -3726,19 +3557,11 @@
     _, _, kw = call.mock_calls[0]
     assert (
         "x-goog-request-params",
-<<<<<<< HEAD
-        "name=name/value",
-    ) in kw["metadata"]
-
-
-def test_export_model_flattened():
-=======
         "parent=parent_value",
     ) in kw["metadata"]
 
 
 def test_import_model_evaluation_flattened():
->>>>>>> dc3be45c
     client = ModelServiceClient(
         credentials=ga_credentials.AnonymousCredentials(),
     )
@@ -3768,11 +3591,7 @@
         assert arg == mock_val
 
 
-<<<<<<< HEAD
-def test_export_model_flattened_error():
-=======
 def test_import_model_evaluation_flattened_error():
->>>>>>> dc3be45c
     client = ModelServiceClient(
         credentials=ga_credentials.AnonymousCredentials(),
     )
@@ -3788,11 +3607,7 @@
 
 
 @pytest.mark.asyncio
-<<<<<<< HEAD
-async def test_export_model_flattened_async():
-=======
 async def test_import_model_evaluation_flattened_async():
->>>>>>> dc3be45c
     client = ModelServiceAsyncClient(
         credentials=ga_credentials.AnonymousCredentials(),
     )
@@ -3827,11 +3642,7 @@
 
 
 @pytest.mark.asyncio
-<<<<<<< HEAD
-async def test_export_model_flattened_error_async():
-=======
 async def test_import_model_evaluation_flattened_error_async():
->>>>>>> dc3be45c
     client = ModelServiceAsyncClient(
         credentials=ga_credentials.AnonymousCredentials(),
     )
@@ -3977,11 +3788,7 @@
     _, _, kw = call.mock_calls[0]
     assert (
         "x-goog-request-params",
-<<<<<<< HEAD
-        "name=name/value",
-=======
         "name=name_value",
->>>>>>> dc3be45c
     ) in kw["metadata"]
 
 
@@ -4015,11 +3822,7 @@
     _, _, kw = call.mock_calls[0]
     assert (
         "x-goog-request-params",
-<<<<<<< HEAD
-        "name=name/value",
-=======
         "name=name_value",
->>>>>>> dc3be45c
     ) in kw["metadata"]
 
 
@@ -4232,11 +4035,7 @@
     _, _, kw = call.mock_calls[0]
     assert (
         "x-goog-request-params",
-<<<<<<< HEAD
-        "parent=parent/value",
-=======
         "parent=parent_value",
->>>>>>> dc3be45c
     ) in kw["metadata"]
 
 
@@ -4270,11 +4069,7 @@
     _, _, kw = call.mock_calls[0]
     assert (
         "x-goog-request-params",
-<<<<<<< HEAD
-        "parent=parent/value",
-=======
         "parent=parent_value",
->>>>>>> dc3be45c
     ) in kw["metadata"]
 
 
@@ -4687,11 +4482,7 @@
     _, _, kw = call.mock_calls[0]
     assert (
         "x-goog-request-params",
-<<<<<<< HEAD
-        "name=name/value",
-=======
         "name=name_value",
->>>>>>> dc3be45c
     ) in kw["metadata"]
 
 
@@ -4725,11 +4516,7 @@
     _, _, kw = call.mock_calls[0]
     assert (
         "x-goog-request-params",
-<<<<<<< HEAD
-        "name=name/value",
-=======
         "name=name_value",
->>>>>>> dc3be45c
     ) in kw["metadata"]
 
 
@@ -4942,11 +4729,7 @@
     _, _, kw = call.mock_calls[0]
     assert (
         "x-goog-request-params",
-<<<<<<< HEAD
-        "parent=parent/value",
-=======
         "parent=parent_value",
->>>>>>> dc3be45c
     ) in kw["metadata"]
 
 
@@ -4980,11 +4763,7 @@
     _, _, kw = call.mock_calls[0]
     assert (
         "x-goog-request-params",
-<<<<<<< HEAD
-        "parent=parent/value",
-=======
         "parent=parent_value",
->>>>>>> dc3be45c
     ) in kw["metadata"]
 
 
