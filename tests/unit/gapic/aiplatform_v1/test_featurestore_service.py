--- conflicted
+++ resolved
@@ -109,17 +109,10 @@
 
 
 @pytest.mark.parametrize(
-<<<<<<< HEAD
-    "client_class",
-    [
-        FeaturestoreServiceClient,
-        FeaturestoreServiceAsyncClient,
-=======
     "client_class,transport_name",
     [
         (FeaturestoreServiceClient, "grpc"),
         (FeaturestoreServiceAsyncClient, "grpc_asyncio"),
->>>>>>> dc3be45c
     ],
 )
 def test_featurestore_service_client_from_service_account_info(
@@ -164,17 +157,10 @@
 
 
 @pytest.mark.parametrize(
-<<<<<<< HEAD
-    "client_class",
-    [
-        FeaturestoreServiceClient,
-        FeaturestoreServiceAsyncClient,
-=======
     "client_class,transport_name",
     [
         (FeaturestoreServiceClient, "grpc"),
         (FeaturestoreServiceAsyncClient, "grpc_asyncio"),
->>>>>>> dc3be45c
     ],
 )
 def test_featurestore_service_client_from_service_account_file(
@@ -640,8 +626,6 @@
 
 
 @pytest.mark.parametrize(
-<<<<<<< HEAD
-=======
     "client_class,transport_class,transport_name,grpc_helpers",
     [
         (
@@ -708,7 +692,6 @@
 
 
 @pytest.mark.parametrize(
->>>>>>> dc3be45c
     "request_type",
     [
         featurestore_service.CreateFeaturestoreRequest,
@@ -825,11 +808,7 @@
     _, _, kw = call.mock_calls[0]
     assert (
         "x-goog-request-params",
-<<<<<<< HEAD
-        "parent=parent/value",
-=======
         "parent=parent_value",
->>>>>>> dc3be45c
     ) in kw["metadata"]
 
 
@@ -863,11 +842,7 @@
     _, _, kw = call.mock_calls[0]
     assert (
         "x-goog-request-params",
-<<<<<<< HEAD
-        "parent=parent/value",
-=======
         "parent=parent_value",
->>>>>>> dc3be45c
     ) in kw["metadata"]
 
 
@@ -1100,11 +1075,7 @@
     _, _, kw = call.mock_calls[0]
     assert (
         "x-goog-request-params",
-<<<<<<< HEAD
-        "name=name/value",
-=======
         "name=name_value",
->>>>>>> dc3be45c
     ) in kw["metadata"]
 
 
@@ -1136,11 +1107,7 @@
     _, _, kw = call.mock_calls[0]
     assert (
         "x-goog-request-params",
-<<<<<<< HEAD
-        "name=name/value",
-=======
         "name=name_value",
->>>>>>> dc3be45c
     ) in kw["metadata"]
 
 
@@ -1349,11 +1316,7 @@
     _, _, kw = call.mock_calls[0]
     assert (
         "x-goog-request-params",
-<<<<<<< HEAD
-        "parent=parent/value",
-=======
         "parent=parent_value",
->>>>>>> dc3be45c
     ) in kw["metadata"]
 
 
@@ -1387,11 +1350,7 @@
     _, _, kw = call.mock_calls[0]
     assert (
         "x-goog-request-params",
-<<<<<<< HEAD
-        "parent=parent/value",
-=======
         "parent=parent_value",
->>>>>>> dc3be45c
     ) in kw["metadata"]
 
 
@@ -2045,11 +2004,7 @@
     _, _, kw = call.mock_calls[0]
     assert (
         "x-goog-request-params",
-<<<<<<< HEAD
-        "name=name/value",
-=======
         "name=name_value",
->>>>>>> dc3be45c
     ) in kw["metadata"]
 
 
@@ -2083,11 +2038,7 @@
     _, _, kw = call.mock_calls[0]
     assert (
         "x-goog-request-params",
-<<<<<<< HEAD
-        "name=name/value",
-=======
         "name=name_value",
->>>>>>> dc3be45c
     ) in kw["metadata"]
 
 
@@ -2304,11 +2255,7 @@
     _, _, kw = call.mock_calls[0]
     assert (
         "x-goog-request-params",
-<<<<<<< HEAD
-        "parent=parent/value",
-=======
         "parent=parent_value",
->>>>>>> dc3be45c
     ) in kw["metadata"]
 
 
@@ -2342,11 +2289,7 @@
     _, _, kw = call.mock_calls[0]
     assert (
         "x-goog-request-params",
-<<<<<<< HEAD
-        "parent=parent/value",
-=======
         "parent=parent_value",
->>>>>>> dc3be45c
     ) in kw["metadata"]
 
 
@@ -2579,11 +2522,7 @@
     _, _, kw = call.mock_calls[0]
     assert (
         "x-goog-request-params",
-<<<<<<< HEAD
-        "name=name/value",
-=======
         "name=name_value",
->>>>>>> dc3be45c
     ) in kw["metadata"]
 
 
@@ -2615,11 +2554,7 @@
     _, _, kw = call.mock_calls[0]
     assert (
         "x-goog-request-params",
-<<<<<<< HEAD
-        "name=name/value",
-=======
         "name=name_value",
->>>>>>> dc3be45c
     ) in kw["metadata"]
 
 
@@ -2828,11 +2763,7 @@
     _, _, kw = call.mock_calls[0]
     assert (
         "x-goog-request-params",
-<<<<<<< HEAD
-        "parent=parent/value",
-=======
         "parent=parent_value",
->>>>>>> dc3be45c
     ) in kw["metadata"]
 
 
@@ -2866,11 +2797,7 @@
     _, _, kw = call.mock_calls[0]
     assert (
         "x-goog-request-params",
-<<<<<<< HEAD
-        "parent=parent/value",
-=======
         "parent=parent_value",
->>>>>>> dc3be45c
     ) in kw["metadata"]
 
 
@@ -3287,11 +3214,7 @@
     _, _, kw = call.mock_calls[0]
     assert (
         "x-goog-request-params",
-<<<<<<< HEAD
-        "entity_type.name=entity_type.name/value",
-=======
         "entity_type.name=name_value",
->>>>>>> dc3be45c
     ) in kw["metadata"]
 
 
@@ -3325,11 +3248,7 @@
     _, _, kw = call.mock_calls[0]
     assert (
         "x-goog-request-params",
-<<<<<<< HEAD
-        "entity_type.name=entity_type.name/value",
-=======
         "entity_type.name=name_value",
->>>>>>> dc3be45c
     ) in kw["metadata"]
 
 
@@ -3546,11 +3465,7 @@
     _, _, kw = call.mock_calls[0]
     assert (
         "x-goog-request-params",
-<<<<<<< HEAD
-        "name=name/value",
-=======
         "name=name_value",
->>>>>>> dc3be45c
     ) in kw["metadata"]
 
 
@@ -3584,11 +3499,7 @@
     _, _, kw = call.mock_calls[0]
     assert (
         "x-goog-request-params",
-<<<<<<< HEAD
-        "name=name/value",
-=======
         "name=name_value",
->>>>>>> dc3be45c
     ) in kw["metadata"]
 
 
@@ -3797,11 +3708,7 @@
     _, _, kw = call.mock_calls[0]
     assert (
         "x-goog-request-params",
-<<<<<<< HEAD
-        "parent=parent/value",
-=======
         "parent=parent_value",
->>>>>>> dc3be45c
     ) in kw["metadata"]
 
 
@@ -3833,11 +3740,7 @@
     _, _, kw = call.mock_calls[0]
     assert (
         "x-goog-request-params",
-<<<<<<< HEAD
-        "parent=parent/value",
-=======
         "parent=parent_value",
->>>>>>> dc3be45c
     ) in kw["metadata"]
 
 
@@ -4060,11 +3963,7 @@
     _, _, kw = call.mock_calls[0]
     assert (
         "x-goog-request-params",
-<<<<<<< HEAD
-        "parent=parent/value",
-=======
         "parent=parent_value",
->>>>>>> dc3be45c
     ) in kw["metadata"]
 
 
@@ -4098,11 +3997,7 @@
     _, _, kw = call.mock_calls[0]
     assert (
         "x-goog-request-params",
-<<<<<<< HEAD
-        "parent=parent/value",
-=======
         "parent=parent_value",
->>>>>>> dc3be45c
     ) in kw["metadata"]
 
 
@@ -4332,11 +4227,7 @@
     _, _, kw = call.mock_calls[0]
     assert (
         "x-goog-request-params",
-<<<<<<< HEAD
-        "name=name/value",
-=======
         "name=name_value",
->>>>>>> dc3be45c
     ) in kw["metadata"]
 
 
@@ -4366,11 +4257,7 @@
     _, _, kw = call.mock_calls[0]
     assert (
         "x-goog-request-params",
-<<<<<<< HEAD
-        "name=name/value",
-=======
         "name=name_value",
->>>>>>> dc3be45c
     ) in kw["metadata"]
 
 
@@ -4569,11 +4456,7 @@
     _, _, kw = call.mock_calls[0]
     assert (
         "x-goog-request-params",
-<<<<<<< HEAD
-        "parent=parent/value",
-=======
         "parent=parent_value",
->>>>>>> dc3be45c
     ) in kw["metadata"]
 
 
@@ -4605,11 +4488,7 @@
     _, _, kw = call.mock_calls[0]
     assert (
         "x-goog-request-params",
-<<<<<<< HEAD
-        "parent=parent/value",
-=======
         "parent=parent_value",
->>>>>>> dc3be45c
     ) in kw["metadata"]
 
 
@@ -5014,11 +4893,7 @@
     _, _, kw = call.mock_calls[0]
     assert (
         "x-goog-request-params",
-<<<<<<< HEAD
-        "feature.name=feature.name/value",
-=======
         "feature.name=name_value",
->>>>>>> dc3be45c
     ) in kw["metadata"]
 
 
@@ -5048,11 +4923,7 @@
     _, _, kw = call.mock_calls[0]
     assert (
         "x-goog-request-params",
-<<<<<<< HEAD
-        "feature.name=feature.name/value",
-=======
         "feature.name=name_value",
->>>>>>> dc3be45c
     ) in kw["metadata"]
 
 
@@ -5255,11 +5126,7 @@
     _, _, kw = call.mock_calls[0]
     assert (
         "x-goog-request-params",
-<<<<<<< HEAD
-        "name=name/value",
-=======
         "name=name_value",
->>>>>>> dc3be45c
     ) in kw["metadata"]
 
 
@@ -5291,11 +5158,7 @@
     _, _, kw = call.mock_calls[0]
     assert (
         "x-goog-request-params",
-<<<<<<< HEAD
-        "name=name/value",
-=======
         "name=name_value",
->>>>>>> dc3be45c
     ) in kw["metadata"]
 
 
@@ -5498,11 +5361,7 @@
     _, _, kw = call.mock_calls[0]
     assert (
         "x-goog-request-params",
-<<<<<<< HEAD
-        "entity_type=entity_type/value",
-=======
         "entity_type=entity_type_value",
->>>>>>> dc3be45c
     ) in kw["metadata"]
 
 
@@ -5536,11 +5395,7 @@
     _, _, kw = call.mock_calls[0]
     assert (
         "x-goog-request-params",
-<<<<<<< HEAD
-        "entity_type=entity_type/value",
-=======
         "entity_type=entity_type_value",
->>>>>>> dc3be45c
     ) in kw["metadata"]
 
 
@@ -5747,11 +5602,7 @@
     _, _, kw = call.mock_calls[0]
     assert (
         "x-goog-request-params",
-<<<<<<< HEAD
-        "featurestore=featurestore/value",
-=======
         "featurestore=featurestore_value",
->>>>>>> dc3be45c
     ) in kw["metadata"]
 
 
@@ -5785,11 +5636,7 @@
     _, _, kw = call.mock_calls[0]
     assert (
         "x-goog-request-params",
-<<<<<<< HEAD
-        "featurestore=featurestore/value",
-=======
         "featurestore=featurestore_value",
->>>>>>> dc3be45c
     ) in kw["metadata"]
 
 
@@ -5996,11 +5843,7 @@
     _, _, kw = call.mock_calls[0]
     assert (
         "x-goog-request-params",
-<<<<<<< HEAD
-        "entity_type=entity_type/value",
-=======
         "entity_type=entity_type_value",
->>>>>>> dc3be45c
     ) in kw["metadata"]
 
 
@@ -6034,11 +5877,7 @@
     _, _, kw = call.mock_calls[0]
     assert (
         "x-goog-request-params",
-<<<<<<< HEAD
-        "entity_type=entity_type/value",
-=======
         "entity_type=entity_type_value",
->>>>>>> dc3be45c
     ) in kw["metadata"]
 
 
@@ -6243,11 +6082,7 @@
     _, _, kw = call.mock_calls[0]
     assert (
         "x-goog-request-params",
-<<<<<<< HEAD
-        "location=location/value",
-=======
         "location=location_value",
->>>>>>> dc3be45c
     ) in kw["metadata"]
 
 
@@ -6279,11 +6114,7 @@
     _, _, kw = call.mock_calls[0]
     assert (
         "x-goog-request-params",
-<<<<<<< HEAD
-        "location=location/value",
-=======
         "location=location_value",
->>>>>>> dc3be45c
     ) in kw["metadata"]
 
 
