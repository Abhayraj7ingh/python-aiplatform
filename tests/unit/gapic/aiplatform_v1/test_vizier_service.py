# -*- coding: utf-8 -*-
# Copyright 2022 Google LLC
#
# Licensed under the Apache License, Version 2.0 (the "License");
# you may not use this file except in compliance with the License.
# You may obtain a copy of the License at
#
#     http://www.apache.org/licenses/LICENSE-2.0
#
# Unless required by applicable law or agreed to in writing, software
# distributed under the License is distributed on an "AS IS" BASIS,
# WITHOUT WARRANTIES OR CONDITIONS OF ANY KIND, either express or implied.
# See the License for the specific language governing permissions and
# limitations under the License.
#
import os
import mock

import grpc
from grpc.experimental import aio
import math
import pytest
from proto.marshal.rules.dates import DurationRule, TimestampRule


from google.api_core import client_options
from google.api_core import exceptions as core_exceptions
from google.api_core import future
from google.api_core import gapic_v1
from google.api_core import grpc_helpers
from google.api_core import grpc_helpers_async
from google.api_core import operation
from google.api_core import operation_async  # type: ignore
from google.api_core import operations_v1
from google.api_core import path_template
from google.auth import credentials as ga_credentials
from google.auth.exceptions import MutualTLSChannelError
from google.cloud.aiplatform_v1.services.vizier_service import VizierServiceAsyncClient
from google.cloud.aiplatform_v1.services.vizier_service import VizierServiceClient
from google.cloud.aiplatform_v1.services.vizier_service import pagers
from google.cloud.aiplatform_v1.services.vizier_service import transports
from google.cloud.aiplatform_v1.types import study
from google.cloud.aiplatform_v1.types import study as gca_study
from google.cloud.aiplatform_v1.types import vizier_service
from google.longrunning import operations_pb2
from google.oauth2 import service_account
from google.protobuf import duration_pb2  # type: ignore
from google.protobuf import struct_pb2  # type: ignore
from google.protobuf import timestamp_pb2  # type: ignore
import google.auth


def client_cert_source_callback():
    return b"cert bytes", b"key bytes"


# If default endpoint is localhost, then default mtls endpoint will be the same.
# This method modifies the default endpoint so the client can produce a different
# mtls endpoint for endpoint testing purposes.
def modify_default_endpoint(client):
    return (
        "foo.googleapis.com"
        if ("localhost" in client.DEFAULT_ENDPOINT)
        else client.DEFAULT_ENDPOINT
    )


def test__get_default_mtls_endpoint():
    api_endpoint = "example.googleapis.com"
    api_mtls_endpoint = "example.mtls.googleapis.com"
    sandbox_endpoint = "example.sandbox.googleapis.com"
    sandbox_mtls_endpoint = "example.mtls.sandbox.googleapis.com"
    non_googleapi = "api.example.com"

    assert VizierServiceClient._get_default_mtls_endpoint(None) is None
    assert (
        VizierServiceClient._get_default_mtls_endpoint(api_endpoint)
        == api_mtls_endpoint
    )
    assert (
        VizierServiceClient._get_default_mtls_endpoint(api_mtls_endpoint)
        == api_mtls_endpoint
    )
    assert (
        VizierServiceClient._get_default_mtls_endpoint(sandbox_endpoint)
        == sandbox_mtls_endpoint
    )
    assert (
        VizierServiceClient._get_default_mtls_endpoint(sandbox_mtls_endpoint)
        == sandbox_mtls_endpoint
    )
    assert (
        VizierServiceClient._get_default_mtls_endpoint(non_googleapi) == non_googleapi
    )


@pytest.mark.parametrize(
<<<<<<< HEAD
    "client_class",
    [
        VizierServiceClient,
        VizierServiceAsyncClient,
=======
    "client_class,transport_name",
    [
        (VizierServiceClient, "grpc"),
        (VizierServiceAsyncClient, "grpc_asyncio"),
>>>>>>> dc3be45c
    ],
)
def test_vizier_service_client_from_service_account_info(client_class, transport_name):
    creds = ga_credentials.AnonymousCredentials()
    with mock.patch.object(
        service_account.Credentials, "from_service_account_info"
    ) as factory:
        factory.return_value = creds
        info = {"valid": True}
        client = client_class.from_service_account_info(info, transport=transport_name)
        assert client.transport._credentials == creds
        assert isinstance(client, client_class)

        assert client.transport._host == ("aiplatform.googleapis.com:443")


@pytest.mark.parametrize(
    "transport_class,transport_name",
    [
        (transports.VizierServiceGrpcTransport, "grpc"),
        (transports.VizierServiceGrpcAsyncIOTransport, "grpc_asyncio"),
    ],
)
def test_vizier_service_client_service_account_always_use_jwt(
    transport_class, transport_name
):
    with mock.patch.object(
        service_account.Credentials, "with_always_use_jwt_access", create=True
    ) as use_jwt:
        creds = service_account.Credentials(None, None, None)
        transport = transport_class(credentials=creds, always_use_jwt_access=True)
        use_jwt.assert_called_once_with(True)

    with mock.patch.object(
        service_account.Credentials, "with_always_use_jwt_access", create=True
    ) as use_jwt:
        creds = service_account.Credentials(None, None, None)
        transport = transport_class(credentials=creds, always_use_jwt_access=False)
        use_jwt.assert_not_called()


@pytest.mark.parametrize(
<<<<<<< HEAD
    "client_class",
    [
        VizierServiceClient,
        VizierServiceAsyncClient,
=======
    "client_class,transport_name",
    [
        (VizierServiceClient, "grpc"),
        (VizierServiceAsyncClient, "grpc_asyncio"),
>>>>>>> dc3be45c
    ],
)
def test_vizier_service_client_from_service_account_file(client_class, transport_name):
    creds = ga_credentials.AnonymousCredentials()
    with mock.patch.object(
        service_account.Credentials, "from_service_account_file"
    ) as factory:
        factory.return_value = creds
        client = client_class.from_service_account_file(
            "dummy/file/path.json", transport=transport_name
        )
        assert client.transport._credentials == creds
        assert isinstance(client, client_class)

        client = client_class.from_service_account_json(
            "dummy/file/path.json", transport=transport_name
        )
        assert client.transport._credentials == creds
        assert isinstance(client, client_class)

        assert client.transport._host == ("aiplatform.googleapis.com:443")


def test_vizier_service_client_get_transport_class():
    transport = VizierServiceClient.get_transport_class()
    available_transports = [
        transports.VizierServiceGrpcTransport,
    ]
    assert transport in available_transports

    transport = VizierServiceClient.get_transport_class("grpc")
    assert transport == transports.VizierServiceGrpcTransport


@pytest.mark.parametrize(
    "client_class,transport_class,transport_name",
    [
        (VizierServiceClient, transports.VizierServiceGrpcTransport, "grpc"),
        (
            VizierServiceAsyncClient,
            transports.VizierServiceGrpcAsyncIOTransport,
            "grpc_asyncio",
        ),
    ],
)
@mock.patch.object(
    VizierServiceClient,
    "DEFAULT_ENDPOINT",
    modify_default_endpoint(VizierServiceClient),
)
@mock.patch.object(
    VizierServiceAsyncClient,
    "DEFAULT_ENDPOINT",
    modify_default_endpoint(VizierServiceAsyncClient),
)
def test_vizier_service_client_client_options(
    client_class, transport_class, transport_name
):
    # Check that if channel is provided we won't create a new one.
    with mock.patch.object(VizierServiceClient, "get_transport_class") as gtc:
        transport = transport_class(credentials=ga_credentials.AnonymousCredentials())
        client = client_class(transport=transport)
        gtc.assert_not_called()

    # Check that if channel is provided via str we will create a new one.
    with mock.patch.object(VizierServiceClient, "get_transport_class") as gtc:
        client = client_class(transport=transport_name)
        gtc.assert_called()

    # Check the case api_endpoint is provided.
    options = client_options.ClientOptions(api_endpoint="squid.clam.whelk")
    with mock.patch.object(transport_class, "__init__") as patched:
        patched.return_value = None
        client = client_class(transport=transport_name, client_options=options)
        patched.assert_called_once_with(
            credentials=None,
            credentials_file=None,
            host="squid.clam.whelk",
            scopes=None,
            client_cert_source_for_mtls=None,
            quota_project_id=None,
            client_info=transports.base.DEFAULT_CLIENT_INFO,
            always_use_jwt_access=True,
        )

    # Check the case api_endpoint is not provided and GOOGLE_API_USE_MTLS_ENDPOINT is
    # "never".
    with mock.patch.dict(os.environ, {"GOOGLE_API_USE_MTLS_ENDPOINT": "never"}):
        with mock.patch.object(transport_class, "__init__") as patched:
            patched.return_value = None
            client = client_class(transport=transport_name)
            patched.assert_called_once_with(
                credentials=None,
                credentials_file=None,
                host=client.DEFAULT_ENDPOINT,
                scopes=None,
                client_cert_source_for_mtls=None,
                quota_project_id=None,
                client_info=transports.base.DEFAULT_CLIENT_INFO,
                always_use_jwt_access=True,
            )

    # Check the case api_endpoint is not provided and GOOGLE_API_USE_MTLS_ENDPOINT is
    # "always".
    with mock.patch.dict(os.environ, {"GOOGLE_API_USE_MTLS_ENDPOINT": "always"}):
        with mock.patch.object(transport_class, "__init__") as patched:
            patched.return_value = None
            client = client_class(transport=transport_name)
            patched.assert_called_once_with(
                credentials=None,
                credentials_file=None,
                host=client.DEFAULT_MTLS_ENDPOINT,
                scopes=None,
                client_cert_source_for_mtls=None,
                quota_project_id=None,
                client_info=transports.base.DEFAULT_CLIENT_INFO,
                always_use_jwt_access=True,
            )

    # Check the case api_endpoint is not provided and GOOGLE_API_USE_MTLS_ENDPOINT has
    # unsupported value.
    with mock.patch.dict(os.environ, {"GOOGLE_API_USE_MTLS_ENDPOINT": "Unsupported"}):
        with pytest.raises(MutualTLSChannelError):
            client = client_class(transport=transport_name)

    # Check the case GOOGLE_API_USE_CLIENT_CERTIFICATE has unsupported value.
    with mock.patch.dict(
        os.environ, {"GOOGLE_API_USE_CLIENT_CERTIFICATE": "Unsupported"}
    ):
        with pytest.raises(ValueError):
            client = client_class(transport=transport_name)

    # Check the case quota_project_id is provided
    options = client_options.ClientOptions(quota_project_id="octopus")
    with mock.patch.object(transport_class, "__init__") as patched:
        patched.return_value = None
        client = client_class(client_options=options, transport=transport_name)
        patched.assert_called_once_with(
            credentials=None,
            credentials_file=None,
            host=client.DEFAULT_ENDPOINT,
            scopes=None,
            client_cert_source_for_mtls=None,
            quota_project_id="octopus",
            client_info=transports.base.DEFAULT_CLIENT_INFO,
            always_use_jwt_access=True,
        )


@pytest.mark.parametrize(
    "client_class,transport_class,transport_name,use_client_cert_env",
    [
        (VizierServiceClient, transports.VizierServiceGrpcTransport, "grpc", "true"),
        (
            VizierServiceAsyncClient,
            transports.VizierServiceGrpcAsyncIOTransport,
            "grpc_asyncio",
            "true",
        ),
        (VizierServiceClient, transports.VizierServiceGrpcTransport, "grpc", "false"),
        (
            VizierServiceAsyncClient,
            transports.VizierServiceGrpcAsyncIOTransport,
            "grpc_asyncio",
            "false",
        ),
    ],
)
@mock.patch.object(
    VizierServiceClient,
    "DEFAULT_ENDPOINT",
    modify_default_endpoint(VizierServiceClient),
)
@mock.patch.object(
    VizierServiceAsyncClient,
    "DEFAULT_ENDPOINT",
    modify_default_endpoint(VizierServiceAsyncClient),
)
@mock.patch.dict(os.environ, {"GOOGLE_API_USE_MTLS_ENDPOINT": "auto"})
def test_vizier_service_client_mtls_env_auto(
    client_class, transport_class, transport_name, use_client_cert_env
):
    # This tests the endpoint autoswitch behavior. Endpoint is autoswitched to the default
    # mtls endpoint, if GOOGLE_API_USE_CLIENT_CERTIFICATE is "true" and client cert exists.

    # Check the case client_cert_source is provided. Whether client cert is used depends on
    # GOOGLE_API_USE_CLIENT_CERTIFICATE value.
    with mock.patch.dict(
        os.environ, {"GOOGLE_API_USE_CLIENT_CERTIFICATE": use_client_cert_env}
    ):
        options = client_options.ClientOptions(
            client_cert_source=client_cert_source_callback
        )
        with mock.patch.object(transport_class, "__init__") as patched:
            patched.return_value = None
            client = client_class(client_options=options, transport=transport_name)

            if use_client_cert_env == "false":
                expected_client_cert_source = None
                expected_host = client.DEFAULT_ENDPOINT
            else:
                expected_client_cert_source = client_cert_source_callback
                expected_host = client.DEFAULT_MTLS_ENDPOINT

            patched.assert_called_once_with(
                credentials=None,
                credentials_file=None,
                host=expected_host,
                scopes=None,
                client_cert_source_for_mtls=expected_client_cert_source,
                quota_project_id=None,
                client_info=transports.base.DEFAULT_CLIENT_INFO,
                always_use_jwt_access=True,
            )

    # Check the case ADC client cert is provided. Whether client cert is used depends on
    # GOOGLE_API_USE_CLIENT_CERTIFICATE value.
    with mock.patch.dict(
        os.environ, {"GOOGLE_API_USE_CLIENT_CERTIFICATE": use_client_cert_env}
    ):
        with mock.patch.object(transport_class, "__init__") as patched:
            with mock.patch(
                "google.auth.transport.mtls.has_default_client_cert_source",
                return_value=True,
            ):
                with mock.patch(
                    "google.auth.transport.mtls.default_client_cert_source",
                    return_value=client_cert_source_callback,
                ):
                    if use_client_cert_env == "false":
                        expected_host = client.DEFAULT_ENDPOINT
                        expected_client_cert_source = None
                    else:
                        expected_host = client.DEFAULT_MTLS_ENDPOINT
                        expected_client_cert_source = client_cert_source_callback

                    patched.return_value = None
                    client = client_class(transport=transport_name)
                    patched.assert_called_once_with(
                        credentials=None,
                        credentials_file=None,
                        host=expected_host,
                        scopes=None,
                        client_cert_source_for_mtls=expected_client_cert_source,
                        quota_project_id=None,
                        client_info=transports.base.DEFAULT_CLIENT_INFO,
                        always_use_jwt_access=True,
                    )

    # Check the case client_cert_source and ADC client cert are not provided.
    with mock.patch.dict(
        os.environ, {"GOOGLE_API_USE_CLIENT_CERTIFICATE": use_client_cert_env}
    ):
        with mock.patch.object(transport_class, "__init__") as patched:
            with mock.patch(
                "google.auth.transport.mtls.has_default_client_cert_source",
                return_value=False,
            ):
                patched.return_value = None
                client = client_class(transport=transport_name)
                patched.assert_called_once_with(
                    credentials=None,
                    credentials_file=None,
                    host=client.DEFAULT_ENDPOINT,
                    scopes=None,
                    client_cert_source_for_mtls=None,
                    quota_project_id=None,
                    client_info=transports.base.DEFAULT_CLIENT_INFO,
                    always_use_jwt_access=True,
                )


@pytest.mark.parametrize(
    "client_class", [VizierServiceClient, VizierServiceAsyncClient]
)
@mock.patch.object(
    VizierServiceClient,
    "DEFAULT_ENDPOINT",
    modify_default_endpoint(VizierServiceClient),
)
@mock.patch.object(
    VizierServiceAsyncClient,
    "DEFAULT_ENDPOINT",
    modify_default_endpoint(VizierServiceAsyncClient),
)
def test_vizier_service_client_get_mtls_endpoint_and_cert_source(client_class):
    mock_client_cert_source = mock.Mock()

    # Test the case GOOGLE_API_USE_CLIENT_CERTIFICATE is "true".
    with mock.patch.dict(os.environ, {"GOOGLE_API_USE_CLIENT_CERTIFICATE": "true"}):
        mock_api_endpoint = "foo"
        options = client_options.ClientOptions(
            client_cert_source=mock_client_cert_source, api_endpoint=mock_api_endpoint
        )
        api_endpoint, cert_source = client_class.get_mtls_endpoint_and_cert_source(
            options
        )
        assert api_endpoint == mock_api_endpoint
        assert cert_source == mock_client_cert_source

    # Test the case GOOGLE_API_USE_CLIENT_CERTIFICATE is "false".
    with mock.patch.dict(os.environ, {"GOOGLE_API_USE_CLIENT_CERTIFICATE": "false"}):
        mock_client_cert_source = mock.Mock()
        mock_api_endpoint = "foo"
        options = client_options.ClientOptions(
            client_cert_source=mock_client_cert_source, api_endpoint=mock_api_endpoint
        )
        api_endpoint, cert_source = client_class.get_mtls_endpoint_and_cert_source(
            options
        )
        assert api_endpoint == mock_api_endpoint
        assert cert_source is None

    # Test the case GOOGLE_API_USE_MTLS_ENDPOINT is "never".
    with mock.patch.dict(os.environ, {"GOOGLE_API_USE_MTLS_ENDPOINT": "never"}):
        api_endpoint, cert_source = client_class.get_mtls_endpoint_and_cert_source()
        assert api_endpoint == client_class.DEFAULT_ENDPOINT
        assert cert_source is None

    # Test the case GOOGLE_API_USE_MTLS_ENDPOINT is "always".
    with mock.patch.dict(os.environ, {"GOOGLE_API_USE_MTLS_ENDPOINT": "always"}):
        api_endpoint, cert_source = client_class.get_mtls_endpoint_and_cert_source()
        assert api_endpoint == client_class.DEFAULT_MTLS_ENDPOINT
        assert cert_source is None

    # Test the case GOOGLE_API_USE_MTLS_ENDPOINT is "auto" and default cert doesn't exist.
    with mock.patch.dict(os.environ, {"GOOGLE_API_USE_CLIENT_CERTIFICATE": "true"}):
        with mock.patch(
            "google.auth.transport.mtls.has_default_client_cert_source",
            return_value=False,
        ):
            api_endpoint, cert_source = client_class.get_mtls_endpoint_and_cert_source()
            assert api_endpoint == client_class.DEFAULT_ENDPOINT
            assert cert_source is None

    # Test the case GOOGLE_API_USE_MTLS_ENDPOINT is "auto" and default cert exists.
    with mock.patch.dict(os.environ, {"GOOGLE_API_USE_CLIENT_CERTIFICATE": "true"}):
        with mock.patch(
            "google.auth.transport.mtls.has_default_client_cert_source",
            return_value=True,
        ):
            with mock.patch(
                "google.auth.transport.mtls.default_client_cert_source",
                return_value=mock_client_cert_source,
            ):
                (
                    api_endpoint,
                    cert_source,
                ) = client_class.get_mtls_endpoint_and_cert_source()
                assert api_endpoint == client_class.DEFAULT_MTLS_ENDPOINT
                assert cert_source == mock_client_cert_source


@pytest.mark.parametrize(
    "client_class,transport_class,transport_name",
    [
        (VizierServiceClient, transports.VizierServiceGrpcTransport, "grpc"),
        (
            VizierServiceAsyncClient,
            transports.VizierServiceGrpcAsyncIOTransport,
            "grpc_asyncio",
        ),
    ],
)
def test_vizier_service_client_client_options_scopes(
    client_class, transport_class, transport_name
):
    # Check the case scopes are provided.
    options = client_options.ClientOptions(
        scopes=["1", "2"],
    )
    with mock.patch.object(transport_class, "__init__") as patched:
        patched.return_value = None
        client = client_class(client_options=options, transport=transport_name)
        patched.assert_called_once_with(
            credentials=None,
            credentials_file=None,
            host=client.DEFAULT_ENDPOINT,
            scopes=["1", "2"],
            client_cert_source_for_mtls=None,
            quota_project_id=None,
            client_info=transports.base.DEFAULT_CLIENT_INFO,
            always_use_jwt_access=True,
        )


@pytest.mark.parametrize(
    "client_class,transport_class,transport_name,grpc_helpers",
    [
        (
            VizierServiceClient,
            transports.VizierServiceGrpcTransport,
            "grpc",
            grpc_helpers,
        ),
        (
            VizierServiceAsyncClient,
            transports.VizierServiceGrpcAsyncIOTransport,
            "grpc_asyncio",
            grpc_helpers_async,
        ),
    ],
)
def test_vizier_service_client_client_options_credentials_file(
    client_class, transport_class, transport_name, grpc_helpers
):
    # Check the case credentials file is provided.
    options = client_options.ClientOptions(credentials_file="credentials.json")

    with mock.patch.object(transport_class, "__init__") as patched:
        patched.return_value = None
        client = client_class(client_options=options, transport=transport_name)
        patched.assert_called_once_with(
            credentials=None,
            credentials_file="credentials.json",
            host=client.DEFAULT_ENDPOINT,
            scopes=None,
            client_cert_source_for_mtls=None,
            quota_project_id=None,
            client_info=transports.base.DEFAULT_CLIENT_INFO,
            always_use_jwt_access=True,
        )


def test_vizier_service_client_client_options_from_dict():
    with mock.patch(
        "google.cloud.aiplatform_v1.services.vizier_service.transports.VizierServiceGrpcTransport.__init__"
    ) as grpc_transport:
        grpc_transport.return_value = None
        client = VizierServiceClient(
            client_options={"api_endpoint": "squid.clam.whelk"}
        )
        grpc_transport.assert_called_once_with(
            credentials=None,
            credentials_file=None,
            host="squid.clam.whelk",
            scopes=None,
            client_cert_source_for_mtls=None,
            quota_project_id=None,
            client_info=transports.base.DEFAULT_CLIENT_INFO,
            always_use_jwt_access=True,
        )


@pytest.mark.parametrize(
<<<<<<< HEAD
=======
    "client_class,transport_class,transport_name,grpc_helpers",
    [
        (
            VizierServiceClient,
            transports.VizierServiceGrpcTransport,
            "grpc",
            grpc_helpers,
        ),
        (
            VizierServiceAsyncClient,
            transports.VizierServiceGrpcAsyncIOTransport,
            "grpc_asyncio",
            grpc_helpers_async,
        ),
    ],
)
def test_vizier_service_client_create_channel_credentials_file(
    client_class, transport_class, transport_name, grpc_helpers
):
    # Check the case credentials file is provided.
    options = client_options.ClientOptions(credentials_file="credentials.json")

    with mock.patch.object(transport_class, "__init__") as patched:
        patched.return_value = None
        client = client_class(client_options=options, transport=transport_name)
        patched.assert_called_once_with(
            credentials=None,
            credentials_file="credentials.json",
            host=client.DEFAULT_ENDPOINT,
            scopes=None,
            client_cert_source_for_mtls=None,
            quota_project_id=None,
            client_info=transports.base.DEFAULT_CLIENT_INFO,
            always_use_jwt_access=True,
        )

    # test that the credentials from file are saved and used as the credentials.
    with mock.patch.object(
        google.auth, "load_credentials_from_file", autospec=True
    ) as load_creds, mock.patch.object(
        google.auth, "default", autospec=True
    ) as adc, mock.patch.object(
        grpc_helpers, "create_channel"
    ) as create_channel:
        creds = ga_credentials.AnonymousCredentials()
        file_creds = ga_credentials.AnonymousCredentials()
        load_creds.return_value = (file_creds, None)
        adc.return_value = (creds, None)
        client = client_class(client_options=options, transport=transport_name)
        create_channel.assert_called_with(
            "aiplatform.googleapis.com:443",
            credentials=file_creds,
            credentials_file=None,
            quota_project_id=None,
            default_scopes=("https://www.googleapis.com/auth/cloud-platform",),
            scopes=None,
            default_host="aiplatform.googleapis.com",
            ssl_credentials=None,
            options=[
                ("grpc.max_send_message_length", -1),
                ("grpc.max_receive_message_length", -1),
            ],
        )


@pytest.mark.parametrize(
>>>>>>> dc3be45c
    "request_type",
    [
        vizier_service.CreateStudyRequest,
        dict,
    ],
)
def test_create_study(request_type, transport: str = "grpc"):
    client = VizierServiceClient(
        credentials=ga_credentials.AnonymousCredentials(),
        transport=transport,
    )

    # Everything is optional in proto3 as far as the runtime is concerned,
    # and we are mocking out the actual API, so just send an empty request.
    request = request_type()

    # Mock the actual call within the gRPC stub, and fake the request.
    with mock.patch.object(type(client.transport.create_study), "__call__") as call:
        # Designate an appropriate return value for the call.
        call.return_value = gca_study.Study(
            name="name_value",
            display_name="display_name_value",
            state=gca_study.Study.State.ACTIVE,
            inactive_reason="inactive_reason_value",
        )
        response = client.create_study(request)

        # Establish that the underlying gRPC stub method was called.
        assert len(call.mock_calls) == 1
        _, args, _ = call.mock_calls[0]
        assert args[0] == vizier_service.CreateStudyRequest()

    # Establish that the response is the type that we expect.
    assert isinstance(response, gca_study.Study)
    assert response.name == "name_value"
    assert response.display_name == "display_name_value"
    assert response.state == gca_study.Study.State.ACTIVE
    assert response.inactive_reason == "inactive_reason_value"


def test_create_study_empty_call():
    # This test is a coverage failsafe to make sure that totally empty calls,
    # i.e. request == None and no flattened fields passed, work.
    client = VizierServiceClient(
        credentials=ga_credentials.AnonymousCredentials(),
        transport="grpc",
    )

    # Mock the actual call within the gRPC stub, and fake the request.
    with mock.patch.object(type(client.transport.create_study), "__call__") as call:
        client.create_study()
        call.assert_called()
        _, args, _ = call.mock_calls[0]
        assert args[0] == vizier_service.CreateStudyRequest()


@pytest.mark.asyncio
async def test_create_study_async(
    transport: str = "grpc_asyncio", request_type=vizier_service.CreateStudyRequest
):
    client = VizierServiceAsyncClient(
        credentials=ga_credentials.AnonymousCredentials(),
        transport=transport,
    )

    # Everything is optional in proto3 as far as the runtime is concerned,
    # and we are mocking out the actual API, so just send an empty request.
    request = request_type()

    # Mock the actual call within the gRPC stub, and fake the request.
    with mock.patch.object(type(client.transport.create_study), "__call__") as call:
        # Designate an appropriate return value for the call.
        call.return_value = grpc_helpers_async.FakeUnaryUnaryCall(
            gca_study.Study(
                name="name_value",
                display_name="display_name_value",
                state=gca_study.Study.State.ACTIVE,
                inactive_reason="inactive_reason_value",
            )
        )
        response = await client.create_study(request)

        # Establish that the underlying gRPC stub method was called.
        assert len(call.mock_calls)
        _, args, _ = call.mock_calls[0]
        assert args[0] == vizier_service.CreateStudyRequest()

    # Establish that the response is the type that we expect.
    assert isinstance(response, gca_study.Study)
    assert response.name == "name_value"
    assert response.display_name == "display_name_value"
    assert response.state == gca_study.Study.State.ACTIVE
    assert response.inactive_reason == "inactive_reason_value"


@pytest.mark.asyncio
async def test_create_study_async_from_dict():
    await test_create_study_async(request_type=dict)


def test_create_study_field_headers():
    client = VizierServiceClient(
        credentials=ga_credentials.AnonymousCredentials(),
    )

    # Any value that is part of the HTTP/1.1 URI should be sent as
    # a field header. Set these to a non-empty value.
    request = vizier_service.CreateStudyRequest()

    request.parent = "parent_value"

    # Mock the actual call within the gRPC stub, and fake the request.
    with mock.patch.object(type(client.transport.create_study), "__call__") as call:
        call.return_value = gca_study.Study()
        client.create_study(request)

        # Establish that the underlying gRPC stub method was called.
        assert len(call.mock_calls) == 1
        _, args, _ = call.mock_calls[0]
        assert args[0] == request

    # Establish that the field header was sent.
    _, _, kw = call.mock_calls[0]
    assert (
        "x-goog-request-params",
<<<<<<< HEAD
        "parent=parent/value",
=======
        "parent=parent_value",
>>>>>>> dc3be45c
    ) in kw["metadata"]


@pytest.mark.asyncio
async def test_create_study_field_headers_async():
    client = VizierServiceAsyncClient(
        credentials=ga_credentials.AnonymousCredentials(),
    )

    # Any value that is part of the HTTP/1.1 URI should be sent as
    # a field header. Set these to a non-empty value.
    request = vizier_service.CreateStudyRequest()

    request.parent = "parent_value"

    # Mock the actual call within the gRPC stub, and fake the request.
    with mock.patch.object(type(client.transport.create_study), "__call__") as call:
        call.return_value = grpc_helpers_async.FakeUnaryUnaryCall(gca_study.Study())
        await client.create_study(request)

        # Establish that the underlying gRPC stub method was called.
        assert len(call.mock_calls)
        _, args, _ = call.mock_calls[0]
        assert args[0] == request

    # Establish that the field header was sent.
    _, _, kw = call.mock_calls[0]
    assert (
        "x-goog-request-params",
<<<<<<< HEAD
        "parent=parent/value",
=======
        "parent=parent_value",
>>>>>>> dc3be45c
    ) in kw["metadata"]


def test_create_study_flattened():
    client = VizierServiceClient(
        credentials=ga_credentials.AnonymousCredentials(),
    )

    # Mock the actual call within the gRPC stub, and fake the request.
    with mock.patch.object(type(client.transport.create_study), "__call__") as call:
        # Designate an appropriate return value for the call.
        call.return_value = gca_study.Study()
        # Call the method with a truthy value for each flattened field,
        # using the keyword arguments to the method.
        client.create_study(
            parent="parent_value",
            study=gca_study.Study(name="name_value"),
        )

        # Establish that the underlying call was made with the expected
        # request object values.
        assert len(call.mock_calls) == 1
        _, args, _ = call.mock_calls[0]
        arg = args[0].parent
        mock_val = "parent_value"
        assert arg == mock_val
        arg = args[0].study
        mock_val = gca_study.Study(name="name_value")
        assert arg == mock_val


def test_create_study_flattened_error():
    client = VizierServiceClient(
        credentials=ga_credentials.AnonymousCredentials(),
    )

    # Attempting to call a method with both a request object and flattened
    # fields is an error.
    with pytest.raises(ValueError):
        client.create_study(
            vizier_service.CreateStudyRequest(),
            parent="parent_value",
            study=gca_study.Study(name="name_value"),
        )


@pytest.mark.asyncio
async def test_create_study_flattened_async():
    client = VizierServiceAsyncClient(
        credentials=ga_credentials.AnonymousCredentials(),
    )

    # Mock the actual call within the gRPC stub, and fake the request.
    with mock.patch.object(type(client.transport.create_study), "__call__") as call:
        # Designate an appropriate return value for the call.
        call.return_value = gca_study.Study()

        call.return_value = grpc_helpers_async.FakeUnaryUnaryCall(gca_study.Study())
        # Call the method with a truthy value for each flattened field,
        # using the keyword arguments to the method.
        response = await client.create_study(
            parent="parent_value",
            study=gca_study.Study(name="name_value"),
        )

        # Establish that the underlying call was made with the expected
        # request object values.
        assert len(call.mock_calls)
        _, args, _ = call.mock_calls[0]
        arg = args[0].parent
        mock_val = "parent_value"
        assert arg == mock_val
        arg = args[0].study
        mock_val = gca_study.Study(name="name_value")
        assert arg == mock_val


@pytest.mark.asyncio
async def test_create_study_flattened_error_async():
    client = VizierServiceAsyncClient(
        credentials=ga_credentials.AnonymousCredentials(),
    )

    # Attempting to call a method with both a request object and flattened
    # fields is an error.
    with pytest.raises(ValueError):
        await client.create_study(
            vizier_service.CreateStudyRequest(),
            parent="parent_value",
            study=gca_study.Study(name="name_value"),
        )


@pytest.mark.parametrize(
    "request_type",
    [
        vizier_service.GetStudyRequest,
        dict,
    ],
)
def test_get_study(request_type, transport: str = "grpc"):
    client = VizierServiceClient(
        credentials=ga_credentials.AnonymousCredentials(),
        transport=transport,
    )

    # Everything is optional in proto3 as far as the runtime is concerned,
    # and we are mocking out the actual API, so just send an empty request.
    request = request_type()

    # Mock the actual call within the gRPC stub, and fake the request.
    with mock.patch.object(type(client.transport.get_study), "__call__") as call:
        # Designate an appropriate return value for the call.
        call.return_value = study.Study(
            name="name_value",
            display_name="display_name_value",
            state=study.Study.State.ACTIVE,
            inactive_reason="inactive_reason_value",
        )
        response = client.get_study(request)

        # Establish that the underlying gRPC stub method was called.
        assert len(call.mock_calls) == 1
        _, args, _ = call.mock_calls[0]
        assert args[0] == vizier_service.GetStudyRequest()

    # Establish that the response is the type that we expect.
    assert isinstance(response, study.Study)
    assert response.name == "name_value"
    assert response.display_name == "display_name_value"
    assert response.state == study.Study.State.ACTIVE
    assert response.inactive_reason == "inactive_reason_value"


def test_get_study_empty_call():
    # This test is a coverage failsafe to make sure that totally empty calls,
    # i.e. request == None and no flattened fields passed, work.
    client = VizierServiceClient(
        credentials=ga_credentials.AnonymousCredentials(),
        transport="grpc",
    )

    # Mock the actual call within the gRPC stub, and fake the request.
    with mock.patch.object(type(client.transport.get_study), "__call__") as call:
        client.get_study()
        call.assert_called()
        _, args, _ = call.mock_calls[0]
        assert args[0] == vizier_service.GetStudyRequest()


@pytest.mark.asyncio
async def test_get_study_async(
    transport: str = "grpc_asyncio", request_type=vizier_service.GetStudyRequest
):
    client = VizierServiceAsyncClient(
        credentials=ga_credentials.AnonymousCredentials(),
        transport=transport,
    )

    # Everything is optional in proto3 as far as the runtime is concerned,
    # and we are mocking out the actual API, so just send an empty request.
    request = request_type()

    # Mock the actual call within the gRPC stub, and fake the request.
    with mock.patch.object(type(client.transport.get_study), "__call__") as call:
        # Designate an appropriate return value for the call.
        call.return_value = grpc_helpers_async.FakeUnaryUnaryCall(
            study.Study(
                name="name_value",
                display_name="display_name_value",
                state=study.Study.State.ACTIVE,
                inactive_reason="inactive_reason_value",
            )
        )
        response = await client.get_study(request)

        # Establish that the underlying gRPC stub method was called.
        assert len(call.mock_calls)
        _, args, _ = call.mock_calls[0]
        assert args[0] == vizier_service.GetStudyRequest()

    # Establish that the response is the type that we expect.
    assert isinstance(response, study.Study)
    assert response.name == "name_value"
    assert response.display_name == "display_name_value"
    assert response.state == study.Study.State.ACTIVE
    assert response.inactive_reason == "inactive_reason_value"


@pytest.mark.asyncio
async def test_get_study_async_from_dict():
    await test_get_study_async(request_type=dict)


def test_get_study_field_headers():
    client = VizierServiceClient(
        credentials=ga_credentials.AnonymousCredentials(),
    )

    # Any value that is part of the HTTP/1.1 URI should be sent as
    # a field header. Set these to a non-empty value.
    request = vizier_service.GetStudyRequest()

    request.name = "name_value"

    # Mock the actual call within the gRPC stub, and fake the request.
    with mock.patch.object(type(client.transport.get_study), "__call__") as call:
        call.return_value = study.Study()
        client.get_study(request)

        # Establish that the underlying gRPC stub method was called.
        assert len(call.mock_calls) == 1
        _, args, _ = call.mock_calls[0]
        assert args[0] == request

    # Establish that the field header was sent.
    _, _, kw = call.mock_calls[0]
    assert (
        "x-goog-request-params",
<<<<<<< HEAD
        "name=name/value",
=======
        "name=name_value",
>>>>>>> dc3be45c
    ) in kw["metadata"]


@pytest.mark.asyncio
async def test_get_study_field_headers_async():
    client = VizierServiceAsyncClient(
        credentials=ga_credentials.AnonymousCredentials(),
    )

    # Any value that is part of the HTTP/1.1 URI should be sent as
    # a field header. Set these to a non-empty value.
    request = vizier_service.GetStudyRequest()

    request.name = "name_value"

    # Mock the actual call within the gRPC stub, and fake the request.
    with mock.patch.object(type(client.transport.get_study), "__call__") as call:
        call.return_value = grpc_helpers_async.FakeUnaryUnaryCall(study.Study())
        await client.get_study(request)

        # Establish that the underlying gRPC stub method was called.
        assert len(call.mock_calls)
        _, args, _ = call.mock_calls[0]
        assert args[0] == request

    # Establish that the field header was sent.
    _, _, kw = call.mock_calls[0]
    assert (
        "x-goog-request-params",
<<<<<<< HEAD
        "name=name/value",
=======
        "name=name_value",
>>>>>>> dc3be45c
    ) in kw["metadata"]


def test_get_study_flattened():
    client = VizierServiceClient(
        credentials=ga_credentials.AnonymousCredentials(),
    )

    # Mock the actual call within the gRPC stub, and fake the request.
    with mock.patch.object(type(client.transport.get_study), "__call__") as call:
        # Designate an appropriate return value for the call.
        call.return_value = study.Study()
        # Call the method with a truthy value for each flattened field,
        # using the keyword arguments to the method.
        client.get_study(
            name="name_value",
        )

        # Establish that the underlying call was made with the expected
        # request object values.
        assert len(call.mock_calls) == 1
        _, args, _ = call.mock_calls[0]
        arg = args[0].name
        mock_val = "name_value"
        assert arg == mock_val


def test_get_study_flattened_error():
    client = VizierServiceClient(
        credentials=ga_credentials.AnonymousCredentials(),
    )

    # Attempting to call a method with both a request object and flattened
    # fields is an error.
    with pytest.raises(ValueError):
        client.get_study(
            vizier_service.GetStudyRequest(),
            name="name_value",
        )


@pytest.mark.asyncio
async def test_get_study_flattened_async():
    client = VizierServiceAsyncClient(
        credentials=ga_credentials.AnonymousCredentials(),
    )

    # Mock the actual call within the gRPC stub, and fake the request.
    with mock.patch.object(type(client.transport.get_study), "__call__") as call:
        # Designate an appropriate return value for the call.
        call.return_value = study.Study()

        call.return_value = grpc_helpers_async.FakeUnaryUnaryCall(study.Study())
        # Call the method with a truthy value for each flattened field,
        # using the keyword arguments to the method.
        response = await client.get_study(
            name="name_value",
        )

        # Establish that the underlying call was made with the expected
        # request object values.
        assert len(call.mock_calls)
        _, args, _ = call.mock_calls[0]
        arg = args[0].name
        mock_val = "name_value"
        assert arg == mock_val


@pytest.mark.asyncio
async def test_get_study_flattened_error_async():
    client = VizierServiceAsyncClient(
        credentials=ga_credentials.AnonymousCredentials(),
    )

    # Attempting to call a method with both a request object and flattened
    # fields is an error.
    with pytest.raises(ValueError):
        await client.get_study(
            vizier_service.GetStudyRequest(),
            name="name_value",
        )


@pytest.mark.parametrize(
    "request_type",
    [
        vizier_service.ListStudiesRequest,
        dict,
    ],
)
def test_list_studies(request_type, transport: str = "grpc"):
    client = VizierServiceClient(
        credentials=ga_credentials.AnonymousCredentials(),
        transport=transport,
    )

    # Everything is optional in proto3 as far as the runtime is concerned,
    # and we are mocking out the actual API, so just send an empty request.
    request = request_type()

    # Mock the actual call within the gRPC stub, and fake the request.
    with mock.patch.object(type(client.transport.list_studies), "__call__") as call:
        # Designate an appropriate return value for the call.
        call.return_value = vizier_service.ListStudiesResponse(
            next_page_token="next_page_token_value",
        )
        response = client.list_studies(request)

        # Establish that the underlying gRPC stub method was called.
        assert len(call.mock_calls) == 1
        _, args, _ = call.mock_calls[0]
        assert args[0] == vizier_service.ListStudiesRequest()

    # Establish that the response is the type that we expect.
    assert isinstance(response, pagers.ListStudiesPager)
    assert response.next_page_token == "next_page_token_value"


def test_list_studies_empty_call():
    # This test is a coverage failsafe to make sure that totally empty calls,
    # i.e. request == None and no flattened fields passed, work.
    client = VizierServiceClient(
        credentials=ga_credentials.AnonymousCredentials(),
        transport="grpc",
    )

    # Mock the actual call within the gRPC stub, and fake the request.
    with mock.patch.object(type(client.transport.list_studies), "__call__") as call:
        client.list_studies()
        call.assert_called()
        _, args, _ = call.mock_calls[0]
        assert args[0] == vizier_service.ListStudiesRequest()


@pytest.mark.asyncio
async def test_list_studies_async(
    transport: str = "grpc_asyncio", request_type=vizier_service.ListStudiesRequest
):
    client = VizierServiceAsyncClient(
        credentials=ga_credentials.AnonymousCredentials(),
        transport=transport,
    )

    # Everything is optional in proto3 as far as the runtime is concerned,
    # and we are mocking out the actual API, so just send an empty request.
    request = request_type()

    # Mock the actual call within the gRPC stub, and fake the request.
    with mock.patch.object(type(client.transport.list_studies), "__call__") as call:
        # Designate an appropriate return value for the call.
        call.return_value = grpc_helpers_async.FakeUnaryUnaryCall(
            vizier_service.ListStudiesResponse(
                next_page_token="next_page_token_value",
            )
        )
        response = await client.list_studies(request)

        # Establish that the underlying gRPC stub method was called.
        assert len(call.mock_calls)
        _, args, _ = call.mock_calls[0]
        assert args[0] == vizier_service.ListStudiesRequest()

    # Establish that the response is the type that we expect.
    assert isinstance(response, pagers.ListStudiesAsyncPager)
    assert response.next_page_token == "next_page_token_value"


@pytest.mark.asyncio
async def test_list_studies_async_from_dict():
    await test_list_studies_async(request_type=dict)


def test_list_studies_field_headers():
    client = VizierServiceClient(
        credentials=ga_credentials.AnonymousCredentials(),
    )

    # Any value that is part of the HTTP/1.1 URI should be sent as
    # a field header. Set these to a non-empty value.
    request = vizier_service.ListStudiesRequest()

    request.parent = "parent_value"

    # Mock the actual call within the gRPC stub, and fake the request.
    with mock.patch.object(type(client.transport.list_studies), "__call__") as call:
        call.return_value = vizier_service.ListStudiesResponse()
        client.list_studies(request)

        # Establish that the underlying gRPC stub method was called.
        assert len(call.mock_calls) == 1
        _, args, _ = call.mock_calls[0]
        assert args[0] == request

    # Establish that the field header was sent.
    _, _, kw = call.mock_calls[0]
    assert (
        "x-goog-request-params",
<<<<<<< HEAD
        "parent=parent/value",
=======
        "parent=parent_value",
>>>>>>> dc3be45c
    ) in kw["metadata"]


@pytest.mark.asyncio
async def test_list_studies_field_headers_async():
    client = VizierServiceAsyncClient(
        credentials=ga_credentials.AnonymousCredentials(),
    )

    # Any value that is part of the HTTP/1.1 URI should be sent as
    # a field header. Set these to a non-empty value.
    request = vizier_service.ListStudiesRequest()

    request.parent = "parent_value"

    # Mock the actual call within the gRPC stub, and fake the request.
    with mock.patch.object(type(client.transport.list_studies), "__call__") as call:
        call.return_value = grpc_helpers_async.FakeUnaryUnaryCall(
            vizier_service.ListStudiesResponse()
        )
        await client.list_studies(request)

        # Establish that the underlying gRPC stub method was called.
        assert len(call.mock_calls)
        _, args, _ = call.mock_calls[0]
        assert args[0] == request

    # Establish that the field header was sent.
    _, _, kw = call.mock_calls[0]
    assert (
        "x-goog-request-params",
<<<<<<< HEAD
        "parent=parent/value",
=======
        "parent=parent_value",
>>>>>>> dc3be45c
    ) in kw["metadata"]


def test_list_studies_flattened():
    client = VizierServiceClient(
        credentials=ga_credentials.AnonymousCredentials(),
    )

    # Mock the actual call within the gRPC stub, and fake the request.
    with mock.patch.object(type(client.transport.list_studies), "__call__") as call:
        # Designate an appropriate return value for the call.
        call.return_value = vizier_service.ListStudiesResponse()
        # Call the method with a truthy value for each flattened field,
        # using the keyword arguments to the method.
        client.list_studies(
            parent="parent_value",
        )

        # Establish that the underlying call was made with the expected
        # request object values.
        assert len(call.mock_calls) == 1
        _, args, _ = call.mock_calls[0]
        arg = args[0].parent
        mock_val = "parent_value"
        assert arg == mock_val


def test_list_studies_flattened_error():
    client = VizierServiceClient(
        credentials=ga_credentials.AnonymousCredentials(),
    )

    # Attempting to call a method with both a request object and flattened
    # fields is an error.
    with pytest.raises(ValueError):
        client.list_studies(
            vizier_service.ListStudiesRequest(),
            parent="parent_value",
        )


@pytest.mark.asyncio
async def test_list_studies_flattened_async():
    client = VizierServiceAsyncClient(
        credentials=ga_credentials.AnonymousCredentials(),
    )

    # Mock the actual call within the gRPC stub, and fake the request.
    with mock.patch.object(type(client.transport.list_studies), "__call__") as call:
        # Designate an appropriate return value for the call.
        call.return_value = vizier_service.ListStudiesResponse()

        call.return_value = grpc_helpers_async.FakeUnaryUnaryCall(
            vizier_service.ListStudiesResponse()
        )
        # Call the method with a truthy value for each flattened field,
        # using the keyword arguments to the method.
        response = await client.list_studies(
            parent="parent_value",
        )

        # Establish that the underlying call was made with the expected
        # request object values.
        assert len(call.mock_calls)
        _, args, _ = call.mock_calls[0]
        arg = args[0].parent
        mock_val = "parent_value"
        assert arg == mock_val


@pytest.mark.asyncio
async def test_list_studies_flattened_error_async():
    client = VizierServiceAsyncClient(
        credentials=ga_credentials.AnonymousCredentials(),
    )

    # Attempting to call a method with both a request object and flattened
    # fields is an error.
    with pytest.raises(ValueError):
        await client.list_studies(
            vizier_service.ListStudiesRequest(),
            parent="parent_value",
        )


def test_list_studies_pager(transport_name: str = "grpc"):
    client = VizierServiceClient(
        credentials=ga_credentials.AnonymousCredentials,
        transport=transport_name,
    )

    # Mock the actual call within the gRPC stub, and fake the request.
    with mock.patch.object(type(client.transport.list_studies), "__call__") as call:
        # Set the response to a series of pages.
        call.side_effect = (
            vizier_service.ListStudiesResponse(
                studies=[
                    study.Study(),
                    study.Study(),
                    study.Study(),
                ],
                next_page_token="abc",
            ),
            vizier_service.ListStudiesResponse(
                studies=[],
                next_page_token="def",
            ),
            vizier_service.ListStudiesResponse(
                studies=[
                    study.Study(),
                ],
                next_page_token="ghi",
            ),
            vizier_service.ListStudiesResponse(
                studies=[
                    study.Study(),
                    study.Study(),
                ],
            ),
            RuntimeError,
        )

        metadata = ()
        metadata = tuple(metadata) + (
            gapic_v1.routing_header.to_grpc_metadata((("parent", ""),)),
        )
        pager = client.list_studies(request={})

        assert pager._metadata == metadata

        results = list(pager)
        assert len(results) == 6
        assert all(isinstance(i, study.Study) for i in results)


def test_list_studies_pages(transport_name: str = "grpc"):
    client = VizierServiceClient(
        credentials=ga_credentials.AnonymousCredentials,
        transport=transport_name,
    )

    # Mock the actual call within the gRPC stub, and fake the request.
    with mock.patch.object(type(client.transport.list_studies), "__call__") as call:
        # Set the response to a series of pages.
        call.side_effect = (
            vizier_service.ListStudiesResponse(
                studies=[
                    study.Study(),
                    study.Study(),
                    study.Study(),
                ],
                next_page_token="abc",
            ),
            vizier_service.ListStudiesResponse(
                studies=[],
                next_page_token="def",
<<<<<<< HEAD
            ),
            vizier_service.ListStudiesResponse(
                studies=[
                    study.Study(),
                ],
                next_page_token="ghi",
=======
>>>>>>> dc3be45c
            ),
            vizier_service.ListStudiesResponse(
                studies=[
                    study.Study(),
<<<<<<< HEAD
=======
                ],
                next_page_token="ghi",
            ),
            vizier_service.ListStudiesResponse(
                studies=[
                    study.Study(),
>>>>>>> dc3be45c
                    study.Study(),
                ],
            ),
            RuntimeError,
        )
        pages = list(client.list_studies(request={}).pages)
        for page_, token in zip(pages, ["abc", "def", "ghi", ""]):
            assert page_.raw_page.next_page_token == token


@pytest.mark.asyncio
async def test_list_studies_async_pager():
    client = VizierServiceAsyncClient(
        credentials=ga_credentials.AnonymousCredentials,
    )

    # Mock the actual call within the gRPC stub, and fake the request.
    with mock.patch.object(
        type(client.transport.list_studies), "__call__", new_callable=mock.AsyncMock
    ) as call:
        # Set the response to a series of pages.
        call.side_effect = (
            vizier_service.ListStudiesResponse(
                studies=[
                    study.Study(),
                    study.Study(),
                    study.Study(),
                ],
                next_page_token="abc",
            ),
            vizier_service.ListStudiesResponse(
                studies=[],
                next_page_token="def",
<<<<<<< HEAD
=======
            ),
            vizier_service.ListStudiesResponse(
                studies=[
                    study.Study(),
                ],
                next_page_token="ghi",
>>>>>>> dc3be45c
            ),
            vizier_service.ListStudiesResponse(
                studies=[
                    study.Study(),
<<<<<<< HEAD
                ],
                next_page_token="ghi",
            ),
            vizier_service.ListStudiesResponse(
                studies=[
                    study.Study(),
=======
>>>>>>> dc3be45c
                    study.Study(),
                ],
            ),
            RuntimeError,
        )
        async_pager = await client.list_studies(
            request={},
        )
        assert async_pager.next_page_token == "abc"
        responses = []
        async for response in async_pager:  # pragma: no branch
            responses.append(response)

        assert len(responses) == 6
        assert all(isinstance(i, study.Study) for i in responses)


@pytest.mark.asyncio
async def test_list_studies_async_pages():
    client = VizierServiceAsyncClient(
        credentials=ga_credentials.AnonymousCredentials,
    )

    # Mock the actual call within the gRPC stub, and fake the request.
    with mock.patch.object(
        type(client.transport.list_studies), "__call__", new_callable=mock.AsyncMock
    ) as call:
        # Set the response to a series of pages.
        call.side_effect = (
            vizier_service.ListStudiesResponse(
                studies=[
                    study.Study(),
                    study.Study(),
                    study.Study(),
                ],
                next_page_token="abc",
            ),
            vizier_service.ListStudiesResponse(
                studies=[],
                next_page_token="def",
            ),
            vizier_service.ListStudiesResponse(
                studies=[
                    study.Study(),
                ],
                next_page_token="ghi",
            ),
            vizier_service.ListStudiesResponse(
                studies=[
                    study.Study(),
                    study.Study(),
                ],
            ),
            RuntimeError,
        )
        pages = []
        async for page_ in (
            await client.list_studies(request={})
        ).pages:  # pragma: no branch
            pages.append(page_)
        for page_, token in zip(pages, ["abc", "def", "ghi", ""]):
            assert page_.raw_page.next_page_token == token


@pytest.mark.parametrize(
    "request_type",
    [
        vizier_service.DeleteStudyRequest,
        dict,
    ],
)
def test_delete_study(request_type, transport: str = "grpc"):
    client = VizierServiceClient(
        credentials=ga_credentials.AnonymousCredentials(),
        transport=transport,
    )

    # Everything is optional in proto3 as far as the runtime is concerned,
    # and we are mocking out the actual API, so just send an empty request.
    request = request_type()

    # Mock the actual call within the gRPC stub, and fake the request.
    with mock.patch.object(type(client.transport.delete_study), "__call__") as call:
        # Designate an appropriate return value for the call.
        call.return_value = None
        response = client.delete_study(request)

        # Establish that the underlying gRPC stub method was called.
        assert len(call.mock_calls) == 1
        _, args, _ = call.mock_calls[0]
        assert args[0] == vizier_service.DeleteStudyRequest()

    # Establish that the response is the type that we expect.
    assert response is None


def test_delete_study_empty_call():
    # This test is a coverage failsafe to make sure that totally empty calls,
    # i.e. request == None and no flattened fields passed, work.
    client = VizierServiceClient(
        credentials=ga_credentials.AnonymousCredentials(),
        transport="grpc",
    )

    # Mock the actual call within the gRPC stub, and fake the request.
    with mock.patch.object(type(client.transport.delete_study), "__call__") as call:
        client.delete_study()
        call.assert_called()
        _, args, _ = call.mock_calls[0]
        assert args[0] == vizier_service.DeleteStudyRequest()


@pytest.mark.asyncio
async def test_delete_study_async(
    transport: str = "grpc_asyncio", request_type=vizier_service.DeleteStudyRequest
):
    client = VizierServiceAsyncClient(
        credentials=ga_credentials.AnonymousCredentials(),
        transport=transport,
    )

    # Everything is optional in proto3 as far as the runtime is concerned,
    # and we are mocking out the actual API, so just send an empty request.
    request = request_type()

    # Mock the actual call within the gRPC stub, and fake the request.
    with mock.patch.object(type(client.transport.delete_study), "__call__") as call:
        # Designate an appropriate return value for the call.
        call.return_value = grpc_helpers_async.FakeUnaryUnaryCall(None)
        response = await client.delete_study(request)

        # Establish that the underlying gRPC stub method was called.
        assert len(call.mock_calls)
        _, args, _ = call.mock_calls[0]
        assert args[0] == vizier_service.DeleteStudyRequest()

    # Establish that the response is the type that we expect.
    assert response is None


@pytest.mark.asyncio
async def test_delete_study_async_from_dict():
    await test_delete_study_async(request_type=dict)


def test_delete_study_field_headers():
    client = VizierServiceClient(
        credentials=ga_credentials.AnonymousCredentials(),
    )

    # Any value that is part of the HTTP/1.1 URI should be sent as
    # a field header. Set these to a non-empty value.
    request = vizier_service.DeleteStudyRequest()

    request.name = "name_value"

    # Mock the actual call within the gRPC stub, and fake the request.
    with mock.patch.object(type(client.transport.delete_study), "__call__") as call:
        call.return_value = None
        client.delete_study(request)

        # Establish that the underlying gRPC stub method was called.
        assert len(call.mock_calls) == 1
        _, args, _ = call.mock_calls[0]
        assert args[0] == request

    # Establish that the field header was sent.
    _, _, kw = call.mock_calls[0]
    assert (
        "x-goog-request-params",
<<<<<<< HEAD
        "name=name/value",
=======
        "name=name_value",
>>>>>>> dc3be45c
    ) in kw["metadata"]


@pytest.mark.asyncio
async def test_delete_study_field_headers_async():
    client = VizierServiceAsyncClient(
        credentials=ga_credentials.AnonymousCredentials(),
    )

    # Any value that is part of the HTTP/1.1 URI should be sent as
    # a field header. Set these to a non-empty value.
    request = vizier_service.DeleteStudyRequest()

    request.name = "name_value"

    # Mock the actual call within the gRPC stub, and fake the request.
    with mock.patch.object(type(client.transport.delete_study), "__call__") as call:
        call.return_value = grpc_helpers_async.FakeUnaryUnaryCall(None)
        await client.delete_study(request)

        # Establish that the underlying gRPC stub method was called.
        assert len(call.mock_calls)
        _, args, _ = call.mock_calls[0]
        assert args[0] == request

    # Establish that the field header was sent.
    _, _, kw = call.mock_calls[0]
    assert (
        "x-goog-request-params",
<<<<<<< HEAD
        "name=name/value",
=======
        "name=name_value",
>>>>>>> dc3be45c
    ) in kw["metadata"]


def test_delete_study_flattened():
    client = VizierServiceClient(
        credentials=ga_credentials.AnonymousCredentials(),
    )

    # Mock the actual call within the gRPC stub, and fake the request.
    with mock.patch.object(type(client.transport.delete_study), "__call__") as call:
        # Designate an appropriate return value for the call.
        call.return_value = None
        # Call the method with a truthy value for each flattened field,
        # using the keyword arguments to the method.
        client.delete_study(
            name="name_value",
        )

        # Establish that the underlying call was made with the expected
        # request object values.
        assert len(call.mock_calls) == 1
        _, args, _ = call.mock_calls[0]
        arg = args[0].name
        mock_val = "name_value"
        assert arg == mock_val


def test_delete_study_flattened_error():
    client = VizierServiceClient(
        credentials=ga_credentials.AnonymousCredentials(),
    )

    # Attempting to call a method with both a request object and flattened
    # fields is an error.
    with pytest.raises(ValueError):
        client.delete_study(
            vizier_service.DeleteStudyRequest(),
            name="name_value",
        )


@pytest.mark.asyncio
async def test_delete_study_flattened_async():
    client = VizierServiceAsyncClient(
        credentials=ga_credentials.AnonymousCredentials(),
    )

    # Mock the actual call within the gRPC stub, and fake the request.
    with mock.patch.object(type(client.transport.delete_study), "__call__") as call:
        # Designate an appropriate return value for the call.
        call.return_value = None

        call.return_value = grpc_helpers_async.FakeUnaryUnaryCall(None)
        # Call the method with a truthy value for each flattened field,
        # using the keyword arguments to the method.
        response = await client.delete_study(
            name="name_value",
        )

        # Establish that the underlying call was made with the expected
        # request object values.
        assert len(call.mock_calls)
        _, args, _ = call.mock_calls[0]
        arg = args[0].name
        mock_val = "name_value"
        assert arg == mock_val


@pytest.mark.asyncio
async def test_delete_study_flattened_error_async():
    client = VizierServiceAsyncClient(
        credentials=ga_credentials.AnonymousCredentials(),
    )

    # Attempting to call a method with both a request object and flattened
    # fields is an error.
    with pytest.raises(ValueError):
        await client.delete_study(
            vizier_service.DeleteStudyRequest(),
            name="name_value",
        )


@pytest.mark.parametrize(
    "request_type",
    [
        vizier_service.LookupStudyRequest,
        dict,
    ],
)
def test_lookup_study(request_type, transport: str = "grpc"):
    client = VizierServiceClient(
        credentials=ga_credentials.AnonymousCredentials(),
        transport=transport,
    )

    # Everything is optional in proto3 as far as the runtime is concerned,
    # and we are mocking out the actual API, so just send an empty request.
    request = request_type()

    # Mock the actual call within the gRPC stub, and fake the request.
    with mock.patch.object(type(client.transport.lookup_study), "__call__") as call:
        # Designate an appropriate return value for the call.
        call.return_value = study.Study(
            name="name_value",
            display_name="display_name_value",
            state=study.Study.State.ACTIVE,
            inactive_reason="inactive_reason_value",
        )
        response = client.lookup_study(request)

        # Establish that the underlying gRPC stub method was called.
        assert len(call.mock_calls) == 1
        _, args, _ = call.mock_calls[0]
        assert args[0] == vizier_service.LookupStudyRequest()

    # Establish that the response is the type that we expect.
    assert isinstance(response, study.Study)
    assert response.name == "name_value"
    assert response.display_name == "display_name_value"
    assert response.state == study.Study.State.ACTIVE
    assert response.inactive_reason == "inactive_reason_value"


def test_lookup_study_empty_call():
    # This test is a coverage failsafe to make sure that totally empty calls,
    # i.e. request == None and no flattened fields passed, work.
    client = VizierServiceClient(
        credentials=ga_credentials.AnonymousCredentials(),
        transport="grpc",
    )

    # Mock the actual call within the gRPC stub, and fake the request.
    with mock.patch.object(type(client.transport.lookup_study), "__call__") as call:
        client.lookup_study()
        call.assert_called()
        _, args, _ = call.mock_calls[0]
        assert args[0] == vizier_service.LookupStudyRequest()


@pytest.mark.asyncio
async def test_lookup_study_async(
    transport: str = "grpc_asyncio", request_type=vizier_service.LookupStudyRequest
):
    client = VizierServiceAsyncClient(
        credentials=ga_credentials.AnonymousCredentials(),
        transport=transport,
    )

    # Everything is optional in proto3 as far as the runtime is concerned,
    # and we are mocking out the actual API, so just send an empty request.
    request = request_type()

    # Mock the actual call within the gRPC stub, and fake the request.
    with mock.patch.object(type(client.transport.lookup_study), "__call__") as call:
        # Designate an appropriate return value for the call.
        call.return_value = grpc_helpers_async.FakeUnaryUnaryCall(
            study.Study(
                name="name_value",
                display_name="display_name_value",
                state=study.Study.State.ACTIVE,
                inactive_reason="inactive_reason_value",
            )
        )
        response = await client.lookup_study(request)

        # Establish that the underlying gRPC stub method was called.
        assert len(call.mock_calls)
        _, args, _ = call.mock_calls[0]
        assert args[0] == vizier_service.LookupStudyRequest()

    # Establish that the response is the type that we expect.
    assert isinstance(response, study.Study)
    assert response.name == "name_value"
    assert response.display_name == "display_name_value"
    assert response.state == study.Study.State.ACTIVE
    assert response.inactive_reason == "inactive_reason_value"


@pytest.mark.asyncio
async def test_lookup_study_async_from_dict():
    await test_lookup_study_async(request_type=dict)


def test_lookup_study_field_headers():
    client = VizierServiceClient(
        credentials=ga_credentials.AnonymousCredentials(),
    )

    # Any value that is part of the HTTP/1.1 URI should be sent as
    # a field header. Set these to a non-empty value.
    request = vizier_service.LookupStudyRequest()

    request.parent = "parent_value"

    # Mock the actual call within the gRPC stub, and fake the request.
    with mock.patch.object(type(client.transport.lookup_study), "__call__") as call:
        call.return_value = study.Study()
        client.lookup_study(request)

        # Establish that the underlying gRPC stub method was called.
        assert len(call.mock_calls) == 1
        _, args, _ = call.mock_calls[0]
        assert args[0] == request

    # Establish that the field header was sent.
    _, _, kw = call.mock_calls[0]
    assert (
        "x-goog-request-params",
<<<<<<< HEAD
        "parent=parent/value",
=======
        "parent=parent_value",
>>>>>>> dc3be45c
    ) in kw["metadata"]


@pytest.mark.asyncio
async def test_lookup_study_field_headers_async():
    client = VizierServiceAsyncClient(
        credentials=ga_credentials.AnonymousCredentials(),
    )

    # Any value that is part of the HTTP/1.1 URI should be sent as
    # a field header. Set these to a non-empty value.
    request = vizier_service.LookupStudyRequest()

    request.parent = "parent_value"

    # Mock the actual call within the gRPC stub, and fake the request.
    with mock.patch.object(type(client.transport.lookup_study), "__call__") as call:
        call.return_value = grpc_helpers_async.FakeUnaryUnaryCall(study.Study())
        await client.lookup_study(request)

        # Establish that the underlying gRPC stub method was called.
        assert len(call.mock_calls)
        _, args, _ = call.mock_calls[0]
        assert args[0] == request

    # Establish that the field header was sent.
    _, _, kw = call.mock_calls[0]
    assert (
        "x-goog-request-params",
<<<<<<< HEAD
        "parent=parent/value",
=======
        "parent=parent_value",
>>>>>>> dc3be45c
    ) in kw["metadata"]


def test_lookup_study_flattened():
    client = VizierServiceClient(
        credentials=ga_credentials.AnonymousCredentials(),
    )

    # Mock the actual call within the gRPC stub, and fake the request.
    with mock.patch.object(type(client.transport.lookup_study), "__call__") as call:
        # Designate an appropriate return value for the call.
        call.return_value = study.Study()
        # Call the method with a truthy value for each flattened field,
        # using the keyword arguments to the method.
        client.lookup_study(
            parent="parent_value",
        )

        # Establish that the underlying call was made with the expected
        # request object values.
        assert len(call.mock_calls) == 1
        _, args, _ = call.mock_calls[0]
        arg = args[0].parent
        mock_val = "parent_value"
        assert arg == mock_val


def test_lookup_study_flattened_error():
    client = VizierServiceClient(
        credentials=ga_credentials.AnonymousCredentials(),
    )

    # Attempting to call a method with both a request object and flattened
    # fields is an error.
    with pytest.raises(ValueError):
        client.lookup_study(
            vizier_service.LookupStudyRequest(),
            parent="parent_value",
        )


@pytest.mark.asyncio
async def test_lookup_study_flattened_async():
    client = VizierServiceAsyncClient(
        credentials=ga_credentials.AnonymousCredentials(),
    )

    # Mock the actual call within the gRPC stub, and fake the request.
    with mock.patch.object(type(client.transport.lookup_study), "__call__") as call:
        # Designate an appropriate return value for the call.
        call.return_value = study.Study()

        call.return_value = grpc_helpers_async.FakeUnaryUnaryCall(study.Study())
        # Call the method with a truthy value for each flattened field,
        # using the keyword arguments to the method.
        response = await client.lookup_study(
            parent="parent_value",
        )

        # Establish that the underlying call was made with the expected
        # request object values.
        assert len(call.mock_calls)
        _, args, _ = call.mock_calls[0]
        arg = args[0].parent
        mock_val = "parent_value"
        assert arg == mock_val


@pytest.mark.asyncio
async def test_lookup_study_flattened_error_async():
    client = VizierServiceAsyncClient(
        credentials=ga_credentials.AnonymousCredentials(),
    )

    # Attempting to call a method with both a request object and flattened
    # fields is an error.
    with pytest.raises(ValueError):
        await client.lookup_study(
            vizier_service.LookupStudyRequest(),
            parent="parent_value",
        )


@pytest.mark.parametrize(
    "request_type",
    [
        vizier_service.SuggestTrialsRequest,
        dict,
    ],
)
def test_suggest_trials(request_type, transport: str = "grpc"):
    client = VizierServiceClient(
        credentials=ga_credentials.AnonymousCredentials(),
        transport=transport,
    )

    # Everything is optional in proto3 as far as the runtime is concerned,
    # and we are mocking out the actual API, so just send an empty request.
    request = request_type()

    # Mock the actual call within the gRPC stub, and fake the request.
    with mock.patch.object(type(client.transport.suggest_trials), "__call__") as call:
        # Designate an appropriate return value for the call.
        call.return_value = operations_pb2.Operation(name="operations/spam")
        response = client.suggest_trials(request)

        # Establish that the underlying gRPC stub method was called.
        assert len(call.mock_calls) == 1
        _, args, _ = call.mock_calls[0]
        assert args[0] == vizier_service.SuggestTrialsRequest()

    # Establish that the response is the type that we expect.
    assert isinstance(response, future.Future)


def test_suggest_trials_empty_call():
    # This test is a coverage failsafe to make sure that totally empty calls,
    # i.e. request == None and no flattened fields passed, work.
    client = VizierServiceClient(
        credentials=ga_credentials.AnonymousCredentials(),
        transport="grpc",
    )

    # Mock the actual call within the gRPC stub, and fake the request.
    with mock.patch.object(type(client.transport.suggest_trials), "__call__") as call:
        client.suggest_trials()
        call.assert_called()
        _, args, _ = call.mock_calls[0]
        assert args[0] == vizier_service.SuggestTrialsRequest()


@pytest.mark.asyncio
async def test_suggest_trials_async(
    transport: str = "grpc_asyncio", request_type=vizier_service.SuggestTrialsRequest
):
    client = VizierServiceAsyncClient(
        credentials=ga_credentials.AnonymousCredentials(),
        transport=transport,
    )

    # Everything is optional in proto3 as far as the runtime is concerned,
    # and we are mocking out the actual API, so just send an empty request.
    request = request_type()

    # Mock the actual call within the gRPC stub, and fake the request.
    with mock.patch.object(type(client.transport.suggest_trials), "__call__") as call:
        # Designate an appropriate return value for the call.
        call.return_value = grpc_helpers_async.FakeUnaryUnaryCall(
            operations_pb2.Operation(name="operations/spam")
        )
        response = await client.suggest_trials(request)

        # Establish that the underlying gRPC stub method was called.
        assert len(call.mock_calls)
        _, args, _ = call.mock_calls[0]
        assert args[0] == vizier_service.SuggestTrialsRequest()

    # Establish that the response is the type that we expect.
    assert isinstance(response, future.Future)


@pytest.mark.asyncio
async def test_suggest_trials_async_from_dict():
    await test_suggest_trials_async(request_type=dict)


def test_suggest_trials_field_headers():
    client = VizierServiceClient(
        credentials=ga_credentials.AnonymousCredentials(),
    )

    # Any value that is part of the HTTP/1.1 URI should be sent as
    # a field header. Set these to a non-empty value.
    request = vizier_service.SuggestTrialsRequest()

    request.parent = "parent_value"

    # Mock the actual call within the gRPC stub, and fake the request.
    with mock.patch.object(type(client.transport.suggest_trials), "__call__") as call:
        call.return_value = operations_pb2.Operation(name="operations/op")
        client.suggest_trials(request)

        # Establish that the underlying gRPC stub method was called.
        assert len(call.mock_calls) == 1
        _, args, _ = call.mock_calls[0]
        assert args[0] == request

    # Establish that the field header was sent.
    _, _, kw = call.mock_calls[0]
    assert (
        "x-goog-request-params",
<<<<<<< HEAD
        "parent=parent/value",
=======
        "parent=parent_value",
>>>>>>> dc3be45c
    ) in kw["metadata"]


@pytest.mark.asyncio
async def test_suggest_trials_field_headers_async():
    client = VizierServiceAsyncClient(
        credentials=ga_credentials.AnonymousCredentials(),
    )

    # Any value that is part of the HTTP/1.1 URI should be sent as
    # a field header. Set these to a non-empty value.
    request = vizier_service.SuggestTrialsRequest()

    request.parent = "parent_value"

    # Mock the actual call within the gRPC stub, and fake the request.
    with mock.patch.object(type(client.transport.suggest_trials), "__call__") as call:
        call.return_value = grpc_helpers_async.FakeUnaryUnaryCall(
            operations_pb2.Operation(name="operations/op")
        )
        await client.suggest_trials(request)

        # Establish that the underlying gRPC stub method was called.
        assert len(call.mock_calls)
        _, args, _ = call.mock_calls[0]
        assert args[0] == request

    # Establish that the field header was sent.
    _, _, kw = call.mock_calls[0]
    assert (
        "x-goog-request-params",
<<<<<<< HEAD
        "parent=parent/value",
=======
        "parent=parent_value",
>>>>>>> dc3be45c
    ) in kw["metadata"]


@pytest.mark.parametrize(
    "request_type",
    [
        vizier_service.CreateTrialRequest,
        dict,
    ],
)
def test_create_trial(request_type, transport: str = "grpc"):
    client = VizierServiceClient(
        credentials=ga_credentials.AnonymousCredentials(),
        transport=transport,
    )

    # Everything is optional in proto3 as far as the runtime is concerned,
    # and we are mocking out the actual API, so just send an empty request.
    request = request_type()

    # Mock the actual call within the gRPC stub, and fake the request.
    with mock.patch.object(type(client.transport.create_trial), "__call__") as call:
        # Designate an appropriate return value for the call.
        call.return_value = study.Trial(
            name="name_value",
            id="id_value",
            state=study.Trial.State.REQUESTED,
            client_id="client_id_value",
            infeasible_reason="infeasible_reason_value",
            custom_job="custom_job_value",
        )
        response = client.create_trial(request)

        # Establish that the underlying gRPC stub method was called.
        assert len(call.mock_calls) == 1
        _, args, _ = call.mock_calls[0]
        assert args[0] == vizier_service.CreateTrialRequest()

    # Establish that the response is the type that we expect.
    assert isinstance(response, study.Trial)
    assert response.name == "name_value"
    assert response.id == "id_value"
    assert response.state == study.Trial.State.REQUESTED
    assert response.client_id == "client_id_value"
    assert response.infeasible_reason == "infeasible_reason_value"
    assert response.custom_job == "custom_job_value"


def test_create_trial_empty_call():
    # This test is a coverage failsafe to make sure that totally empty calls,
    # i.e. request == None and no flattened fields passed, work.
    client = VizierServiceClient(
        credentials=ga_credentials.AnonymousCredentials(),
        transport="grpc",
    )

    # Mock the actual call within the gRPC stub, and fake the request.
    with mock.patch.object(type(client.transport.create_trial), "__call__") as call:
        client.create_trial()
        call.assert_called()
        _, args, _ = call.mock_calls[0]
        assert args[0] == vizier_service.CreateTrialRequest()


@pytest.mark.asyncio
async def test_create_trial_async(
    transport: str = "grpc_asyncio", request_type=vizier_service.CreateTrialRequest
):
    client = VizierServiceAsyncClient(
        credentials=ga_credentials.AnonymousCredentials(),
        transport=transport,
    )

    # Everything is optional in proto3 as far as the runtime is concerned,
    # and we are mocking out the actual API, so just send an empty request.
    request = request_type()

    # Mock the actual call within the gRPC stub, and fake the request.
    with mock.patch.object(type(client.transport.create_trial), "__call__") as call:
        # Designate an appropriate return value for the call.
        call.return_value = grpc_helpers_async.FakeUnaryUnaryCall(
            study.Trial(
                name="name_value",
                id="id_value",
                state=study.Trial.State.REQUESTED,
                client_id="client_id_value",
                infeasible_reason="infeasible_reason_value",
                custom_job="custom_job_value",
            )
        )
        response = await client.create_trial(request)

        # Establish that the underlying gRPC stub method was called.
        assert len(call.mock_calls)
        _, args, _ = call.mock_calls[0]
        assert args[0] == vizier_service.CreateTrialRequest()

    # Establish that the response is the type that we expect.
    assert isinstance(response, study.Trial)
    assert response.name == "name_value"
    assert response.id == "id_value"
    assert response.state == study.Trial.State.REQUESTED
    assert response.client_id == "client_id_value"
    assert response.infeasible_reason == "infeasible_reason_value"
    assert response.custom_job == "custom_job_value"


@pytest.mark.asyncio
async def test_create_trial_async_from_dict():
    await test_create_trial_async(request_type=dict)


def test_create_trial_field_headers():
    client = VizierServiceClient(
        credentials=ga_credentials.AnonymousCredentials(),
    )

    # Any value that is part of the HTTP/1.1 URI should be sent as
    # a field header. Set these to a non-empty value.
    request = vizier_service.CreateTrialRequest()

    request.parent = "parent_value"

    # Mock the actual call within the gRPC stub, and fake the request.
    with mock.patch.object(type(client.transport.create_trial), "__call__") as call:
        call.return_value = study.Trial()
        client.create_trial(request)

        # Establish that the underlying gRPC stub method was called.
        assert len(call.mock_calls) == 1
        _, args, _ = call.mock_calls[0]
        assert args[0] == request

    # Establish that the field header was sent.
    _, _, kw = call.mock_calls[0]
    assert (
        "x-goog-request-params",
<<<<<<< HEAD
        "parent=parent/value",
=======
        "parent=parent_value",
>>>>>>> dc3be45c
    ) in kw["metadata"]


@pytest.mark.asyncio
async def test_create_trial_field_headers_async():
    client = VizierServiceAsyncClient(
        credentials=ga_credentials.AnonymousCredentials(),
    )

    # Any value that is part of the HTTP/1.1 URI should be sent as
    # a field header. Set these to a non-empty value.
    request = vizier_service.CreateTrialRequest()

    request.parent = "parent_value"

    # Mock the actual call within the gRPC stub, and fake the request.
    with mock.patch.object(type(client.transport.create_trial), "__call__") as call:
        call.return_value = grpc_helpers_async.FakeUnaryUnaryCall(study.Trial())
        await client.create_trial(request)

        # Establish that the underlying gRPC stub method was called.
        assert len(call.mock_calls)
        _, args, _ = call.mock_calls[0]
        assert args[0] == request

    # Establish that the field header was sent.
    _, _, kw = call.mock_calls[0]
    assert (
        "x-goog-request-params",
<<<<<<< HEAD
        "parent=parent/value",
=======
        "parent=parent_value",
>>>>>>> dc3be45c
    ) in kw["metadata"]


def test_create_trial_flattened():
    client = VizierServiceClient(
        credentials=ga_credentials.AnonymousCredentials(),
    )

    # Mock the actual call within the gRPC stub, and fake the request.
    with mock.patch.object(type(client.transport.create_trial), "__call__") as call:
        # Designate an appropriate return value for the call.
        call.return_value = study.Trial()
        # Call the method with a truthy value for each flattened field,
        # using the keyword arguments to the method.
        client.create_trial(
            parent="parent_value",
            trial=study.Trial(name="name_value"),
        )

        # Establish that the underlying call was made with the expected
        # request object values.
        assert len(call.mock_calls) == 1
        _, args, _ = call.mock_calls[0]
        arg = args[0].parent
        mock_val = "parent_value"
        assert arg == mock_val
        arg = args[0].trial
        mock_val = study.Trial(name="name_value")
        assert arg == mock_val


def test_create_trial_flattened_error():
    client = VizierServiceClient(
        credentials=ga_credentials.AnonymousCredentials(),
    )

    # Attempting to call a method with both a request object and flattened
    # fields is an error.
    with pytest.raises(ValueError):
        client.create_trial(
            vizier_service.CreateTrialRequest(),
            parent="parent_value",
            trial=study.Trial(name="name_value"),
        )


@pytest.mark.asyncio
async def test_create_trial_flattened_async():
    client = VizierServiceAsyncClient(
        credentials=ga_credentials.AnonymousCredentials(),
    )

    # Mock the actual call within the gRPC stub, and fake the request.
    with mock.patch.object(type(client.transport.create_trial), "__call__") as call:
        # Designate an appropriate return value for the call.
        call.return_value = study.Trial()

        call.return_value = grpc_helpers_async.FakeUnaryUnaryCall(study.Trial())
        # Call the method with a truthy value for each flattened field,
        # using the keyword arguments to the method.
        response = await client.create_trial(
            parent="parent_value",
            trial=study.Trial(name="name_value"),
        )

        # Establish that the underlying call was made with the expected
        # request object values.
        assert len(call.mock_calls)
        _, args, _ = call.mock_calls[0]
        arg = args[0].parent
        mock_val = "parent_value"
        assert arg == mock_val
        arg = args[0].trial
        mock_val = study.Trial(name="name_value")
        assert arg == mock_val


@pytest.mark.asyncio
async def test_create_trial_flattened_error_async():
    client = VizierServiceAsyncClient(
        credentials=ga_credentials.AnonymousCredentials(),
    )

    # Attempting to call a method with both a request object and flattened
    # fields is an error.
    with pytest.raises(ValueError):
        await client.create_trial(
            vizier_service.CreateTrialRequest(),
            parent="parent_value",
            trial=study.Trial(name="name_value"),
        )


@pytest.mark.parametrize(
    "request_type",
    [
        vizier_service.GetTrialRequest,
        dict,
    ],
)
def test_get_trial(request_type, transport: str = "grpc"):
    client = VizierServiceClient(
        credentials=ga_credentials.AnonymousCredentials(),
        transport=transport,
    )

    # Everything is optional in proto3 as far as the runtime is concerned,
    # and we are mocking out the actual API, so just send an empty request.
    request = request_type()

    # Mock the actual call within the gRPC stub, and fake the request.
    with mock.patch.object(type(client.transport.get_trial), "__call__") as call:
        # Designate an appropriate return value for the call.
        call.return_value = study.Trial(
            name="name_value",
            id="id_value",
            state=study.Trial.State.REQUESTED,
            client_id="client_id_value",
            infeasible_reason="infeasible_reason_value",
            custom_job="custom_job_value",
        )
        response = client.get_trial(request)

        # Establish that the underlying gRPC stub method was called.
        assert len(call.mock_calls) == 1
        _, args, _ = call.mock_calls[0]
        assert args[0] == vizier_service.GetTrialRequest()

    # Establish that the response is the type that we expect.
    assert isinstance(response, study.Trial)
    assert response.name == "name_value"
    assert response.id == "id_value"
    assert response.state == study.Trial.State.REQUESTED
    assert response.client_id == "client_id_value"
    assert response.infeasible_reason == "infeasible_reason_value"
    assert response.custom_job == "custom_job_value"


def test_get_trial_empty_call():
    # This test is a coverage failsafe to make sure that totally empty calls,
    # i.e. request == None and no flattened fields passed, work.
    client = VizierServiceClient(
        credentials=ga_credentials.AnonymousCredentials(),
        transport="grpc",
    )

    # Mock the actual call within the gRPC stub, and fake the request.
    with mock.patch.object(type(client.transport.get_trial), "__call__") as call:
        client.get_trial()
        call.assert_called()
        _, args, _ = call.mock_calls[0]
        assert args[0] == vizier_service.GetTrialRequest()


@pytest.mark.asyncio
async def test_get_trial_async(
    transport: str = "grpc_asyncio", request_type=vizier_service.GetTrialRequest
):
    client = VizierServiceAsyncClient(
        credentials=ga_credentials.AnonymousCredentials(),
        transport=transport,
    )

    # Everything is optional in proto3 as far as the runtime is concerned,
    # and we are mocking out the actual API, so just send an empty request.
    request = request_type()

    # Mock the actual call within the gRPC stub, and fake the request.
    with mock.patch.object(type(client.transport.get_trial), "__call__") as call:
        # Designate an appropriate return value for the call.
        call.return_value = grpc_helpers_async.FakeUnaryUnaryCall(
            study.Trial(
                name="name_value",
                id="id_value",
                state=study.Trial.State.REQUESTED,
                client_id="client_id_value",
                infeasible_reason="infeasible_reason_value",
                custom_job="custom_job_value",
            )
        )
        response = await client.get_trial(request)

        # Establish that the underlying gRPC stub method was called.
        assert len(call.mock_calls)
        _, args, _ = call.mock_calls[0]
        assert args[0] == vizier_service.GetTrialRequest()

    # Establish that the response is the type that we expect.
    assert isinstance(response, study.Trial)
    assert response.name == "name_value"
    assert response.id == "id_value"
    assert response.state == study.Trial.State.REQUESTED
    assert response.client_id == "client_id_value"
    assert response.infeasible_reason == "infeasible_reason_value"
    assert response.custom_job == "custom_job_value"


@pytest.mark.asyncio
async def test_get_trial_async_from_dict():
    await test_get_trial_async(request_type=dict)


def test_get_trial_field_headers():
    client = VizierServiceClient(
        credentials=ga_credentials.AnonymousCredentials(),
    )

    # Any value that is part of the HTTP/1.1 URI should be sent as
    # a field header. Set these to a non-empty value.
    request = vizier_service.GetTrialRequest()

    request.name = "name_value"

    # Mock the actual call within the gRPC stub, and fake the request.
    with mock.patch.object(type(client.transport.get_trial), "__call__") as call:
        call.return_value = study.Trial()
        client.get_trial(request)

        # Establish that the underlying gRPC stub method was called.
        assert len(call.mock_calls) == 1
        _, args, _ = call.mock_calls[0]
        assert args[0] == request

    # Establish that the field header was sent.
    _, _, kw = call.mock_calls[0]
    assert (
        "x-goog-request-params",
<<<<<<< HEAD
        "name=name/value",
=======
        "name=name_value",
>>>>>>> dc3be45c
    ) in kw["metadata"]


@pytest.mark.asyncio
async def test_get_trial_field_headers_async():
    client = VizierServiceAsyncClient(
        credentials=ga_credentials.AnonymousCredentials(),
    )

    # Any value that is part of the HTTP/1.1 URI should be sent as
    # a field header. Set these to a non-empty value.
    request = vizier_service.GetTrialRequest()

    request.name = "name_value"

    # Mock the actual call within the gRPC stub, and fake the request.
    with mock.patch.object(type(client.transport.get_trial), "__call__") as call:
        call.return_value = grpc_helpers_async.FakeUnaryUnaryCall(study.Trial())
        await client.get_trial(request)

        # Establish that the underlying gRPC stub method was called.
        assert len(call.mock_calls)
        _, args, _ = call.mock_calls[0]
        assert args[0] == request

    # Establish that the field header was sent.
    _, _, kw = call.mock_calls[0]
    assert (
        "x-goog-request-params",
<<<<<<< HEAD
        "name=name/value",
=======
        "name=name_value",
>>>>>>> dc3be45c
    ) in kw["metadata"]


def test_get_trial_flattened():
    client = VizierServiceClient(
        credentials=ga_credentials.AnonymousCredentials(),
    )

    # Mock the actual call within the gRPC stub, and fake the request.
    with mock.patch.object(type(client.transport.get_trial), "__call__") as call:
        # Designate an appropriate return value for the call.
        call.return_value = study.Trial()
        # Call the method with a truthy value for each flattened field,
        # using the keyword arguments to the method.
        client.get_trial(
            name="name_value",
        )

        # Establish that the underlying call was made with the expected
        # request object values.
        assert len(call.mock_calls) == 1
        _, args, _ = call.mock_calls[0]
        arg = args[0].name
        mock_val = "name_value"
        assert arg == mock_val


def test_get_trial_flattened_error():
    client = VizierServiceClient(
        credentials=ga_credentials.AnonymousCredentials(),
    )

    # Attempting to call a method with both a request object and flattened
    # fields is an error.
    with pytest.raises(ValueError):
        client.get_trial(
            vizier_service.GetTrialRequest(),
            name="name_value",
        )


@pytest.mark.asyncio
async def test_get_trial_flattened_async():
    client = VizierServiceAsyncClient(
        credentials=ga_credentials.AnonymousCredentials(),
    )

    # Mock the actual call within the gRPC stub, and fake the request.
    with mock.patch.object(type(client.transport.get_trial), "__call__") as call:
        # Designate an appropriate return value for the call.
        call.return_value = study.Trial()

        call.return_value = grpc_helpers_async.FakeUnaryUnaryCall(study.Trial())
        # Call the method with a truthy value for each flattened field,
        # using the keyword arguments to the method.
        response = await client.get_trial(
            name="name_value",
        )

        # Establish that the underlying call was made with the expected
        # request object values.
        assert len(call.mock_calls)
        _, args, _ = call.mock_calls[0]
        arg = args[0].name
        mock_val = "name_value"
        assert arg == mock_val


@pytest.mark.asyncio
async def test_get_trial_flattened_error_async():
    client = VizierServiceAsyncClient(
        credentials=ga_credentials.AnonymousCredentials(),
    )

    # Attempting to call a method with both a request object and flattened
    # fields is an error.
    with pytest.raises(ValueError):
        await client.get_trial(
            vizier_service.GetTrialRequest(),
            name="name_value",
        )


@pytest.mark.parametrize(
    "request_type",
    [
        vizier_service.ListTrialsRequest,
        dict,
    ],
)
def test_list_trials(request_type, transport: str = "grpc"):
    client = VizierServiceClient(
        credentials=ga_credentials.AnonymousCredentials(),
        transport=transport,
    )

    # Everything is optional in proto3 as far as the runtime is concerned,
    # and we are mocking out the actual API, so just send an empty request.
    request = request_type()

    # Mock the actual call within the gRPC stub, and fake the request.
    with mock.patch.object(type(client.transport.list_trials), "__call__") as call:
        # Designate an appropriate return value for the call.
        call.return_value = vizier_service.ListTrialsResponse(
            next_page_token="next_page_token_value",
        )
        response = client.list_trials(request)

        # Establish that the underlying gRPC stub method was called.
        assert len(call.mock_calls) == 1
        _, args, _ = call.mock_calls[0]
        assert args[0] == vizier_service.ListTrialsRequest()

    # Establish that the response is the type that we expect.
    assert isinstance(response, pagers.ListTrialsPager)
    assert response.next_page_token == "next_page_token_value"


def test_list_trials_empty_call():
    # This test is a coverage failsafe to make sure that totally empty calls,
    # i.e. request == None and no flattened fields passed, work.
    client = VizierServiceClient(
        credentials=ga_credentials.AnonymousCredentials(),
        transport="grpc",
    )

    # Mock the actual call within the gRPC stub, and fake the request.
    with mock.patch.object(type(client.transport.list_trials), "__call__") as call:
        client.list_trials()
        call.assert_called()
        _, args, _ = call.mock_calls[0]
        assert args[0] == vizier_service.ListTrialsRequest()


@pytest.mark.asyncio
async def test_list_trials_async(
    transport: str = "grpc_asyncio", request_type=vizier_service.ListTrialsRequest
):
    client = VizierServiceAsyncClient(
        credentials=ga_credentials.AnonymousCredentials(),
        transport=transport,
    )

    # Everything is optional in proto3 as far as the runtime is concerned,
    # and we are mocking out the actual API, so just send an empty request.
    request = request_type()

    # Mock the actual call within the gRPC stub, and fake the request.
    with mock.patch.object(type(client.transport.list_trials), "__call__") as call:
        # Designate an appropriate return value for the call.
        call.return_value = grpc_helpers_async.FakeUnaryUnaryCall(
            vizier_service.ListTrialsResponse(
                next_page_token="next_page_token_value",
            )
        )
        response = await client.list_trials(request)

        # Establish that the underlying gRPC stub method was called.
        assert len(call.mock_calls)
        _, args, _ = call.mock_calls[0]
        assert args[0] == vizier_service.ListTrialsRequest()

    # Establish that the response is the type that we expect.
    assert isinstance(response, pagers.ListTrialsAsyncPager)
    assert response.next_page_token == "next_page_token_value"


@pytest.mark.asyncio
async def test_list_trials_async_from_dict():
    await test_list_trials_async(request_type=dict)


def test_list_trials_field_headers():
    client = VizierServiceClient(
        credentials=ga_credentials.AnonymousCredentials(),
    )

    # Any value that is part of the HTTP/1.1 URI should be sent as
    # a field header. Set these to a non-empty value.
    request = vizier_service.ListTrialsRequest()

    request.parent = "parent_value"

    # Mock the actual call within the gRPC stub, and fake the request.
    with mock.patch.object(type(client.transport.list_trials), "__call__") as call:
        call.return_value = vizier_service.ListTrialsResponse()
        client.list_trials(request)

        # Establish that the underlying gRPC stub method was called.
        assert len(call.mock_calls) == 1
        _, args, _ = call.mock_calls[0]
        assert args[0] == request

    # Establish that the field header was sent.
    _, _, kw = call.mock_calls[0]
    assert (
        "x-goog-request-params",
<<<<<<< HEAD
        "parent=parent/value",
=======
        "parent=parent_value",
>>>>>>> dc3be45c
    ) in kw["metadata"]


@pytest.mark.asyncio
async def test_list_trials_field_headers_async():
    client = VizierServiceAsyncClient(
        credentials=ga_credentials.AnonymousCredentials(),
    )

    # Any value that is part of the HTTP/1.1 URI should be sent as
    # a field header. Set these to a non-empty value.
    request = vizier_service.ListTrialsRequest()

    request.parent = "parent_value"

    # Mock the actual call within the gRPC stub, and fake the request.
    with mock.patch.object(type(client.transport.list_trials), "__call__") as call:
        call.return_value = grpc_helpers_async.FakeUnaryUnaryCall(
            vizier_service.ListTrialsResponse()
        )
        await client.list_trials(request)

        # Establish that the underlying gRPC stub method was called.
        assert len(call.mock_calls)
        _, args, _ = call.mock_calls[0]
        assert args[0] == request

    # Establish that the field header was sent.
    _, _, kw = call.mock_calls[0]
    assert (
        "x-goog-request-params",
<<<<<<< HEAD
        "parent=parent/value",
=======
        "parent=parent_value",
>>>>>>> dc3be45c
    ) in kw["metadata"]


def test_list_trials_flattened():
    client = VizierServiceClient(
        credentials=ga_credentials.AnonymousCredentials(),
    )

    # Mock the actual call within the gRPC stub, and fake the request.
    with mock.patch.object(type(client.transport.list_trials), "__call__") as call:
        # Designate an appropriate return value for the call.
        call.return_value = vizier_service.ListTrialsResponse()
        # Call the method with a truthy value for each flattened field,
        # using the keyword arguments to the method.
        client.list_trials(
            parent="parent_value",
        )

        # Establish that the underlying call was made with the expected
        # request object values.
        assert len(call.mock_calls) == 1
        _, args, _ = call.mock_calls[0]
        arg = args[0].parent
        mock_val = "parent_value"
        assert arg == mock_val


def test_list_trials_flattened_error():
    client = VizierServiceClient(
        credentials=ga_credentials.AnonymousCredentials(),
    )

    # Attempting to call a method with both a request object and flattened
    # fields is an error.
    with pytest.raises(ValueError):
        client.list_trials(
            vizier_service.ListTrialsRequest(),
            parent="parent_value",
        )


@pytest.mark.asyncio
async def test_list_trials_flattened_async():
    client = VizierServiceAsyncClient(
        credentials=ga_credentials.AnonymousCredentials(),
    )

    # Mock the actual call within the gRPC stub, and fake the request.
    with mock.patch.object(type(client.transport.list_trials), "__call__") as call:
        # Designate an appropriate return value for the call.
        call.return_value = vizier_service.ListTrialsResponse()

        call.return_value = grpc_helpers_async.FakeUnaryUnaryCall(
            vizier_service.ListTrialsResponse()
        )
        # Call the method with a truthy value for each flattened field,
        # using the keyword arguments to the method.
        response = await client.list_trials(
            parent="parent_value",
        )

        # Establish that the underlying call was made with the expected
        # request object values.
        assert len(call.mock_calls)
        _, args, _ = call.mock_calls[0]
        arg = args[0].parent
        mock_val = "parent_value"
        assert arg == mock_val


@pytest.mark.asyncio
async def test_list_trials_flattened_error_async():
    client = VizierServiceAsyncClient(
        credentials=ga_credentials.AnonymousCredentials(),
    )

    # Attempting to call a method with both a request object and flattened
    # fields is an error.
    with pytest.raises(ValueError):
        await client.list_trials(
            vizier_service.ListTrialsRequest(),
            parent="parent_value",
        )


def test_list_trials_pager(transport_name: str = "grpc"):
    client = VizierServiceClient(
        credentials=ga_credentials.AnonymousCredentials,
        transport=transport_name,
    )

    # Mock the actual call within the gRPC stub, and fake the request.
    with mock.patch.object(type(client.transport.list_trials), "__call__") as call:
        # Set the response to a series of pages.
        call.side_effect = (
            vizier_service.ListTrialsResponse(
                trials=[
                    study.Trial(),
                    study.Trial(),
                    study.Trial(),
                ],
                next_page_token="abc",
            ),
            vizier_service.ListTrialsResponse(
                trials=[],
                next_page_token="def",
            ),
            vizier_service.ListTrialsResponse(
                trials=[
                    study.Trial(),
                ],
                next_page_token="ghi",
            ),
            vizier_service.ListTrialsResponse(
                trials=[
                    study.Trial(),
                    study.Trial(),
                ],
            ),
            RuntimeError,
        )

        metadata = ()
        metadata = tuple(metadata) + (
            gapic_v1.routing_header.to_grpc_metadata((("parent", ""),)),
        )
        pager = client.list_trials(request={})

        assert pager._metadata == metadata

        results = list(pager)
        assert len(results) == 6
        assert all(isinstance(i, study.Trial) for i in results)


def test_list_trials_pages(transport_name: str = "grpc"):
    client = VizierServiceClient(
        credentials=ga_credentials.AnonymousCredentials,
        transport=transport_name,
    )

    # Mock the actual call within the gRPC stub, and fake the request.
    with mock.patch.object(type(client.transport.list_trials), "__call__") as call:
        # Set the response to a series of pages.
        call.side_effect = (
            vizier_service.ListTrialsResponse(
                trials=[
                    study.Trial(),
                    study.Trial(),
                    study.Trial(),
                ],
                next_page_token="abc",
            ),
            vizier_service.ListTrialsResponse(
                trials=[],
                next_page_token="def",
            ),
            vizier_service.ListTrialsResponse(
                trials=[
                    study.Trial(),
                ],
                next_page_token="ghi",
            ),
            vizier_service.ListTrialsResponse(
                trials=[
                    study.Trial(),
                    study.Trial(),
                ],
            ),
            RuntimeError,
        )
        pages = list(client.list_trials(request={}).pages)
        for page_, token in zip(pages, ["abc", "def", "ghi", ""]):
            assert page_.raw_page.next_page_token == token


@pytest.mark.asyncio
async def test_list_trials_async_pager():
    client = VizierServiceAsyncClient(
        credentials=ga_credentials.AnonymousCredentials,
    )

    # Mock the actual call within the gRPC stub, and fake the request.
    with mock.patch.object(
        type(client.transport.list_trials), "__call__", new_callable=mock.AsyncMock
    ) as call:
        # Set the response to a series of pages.
        call.side_effect = (
            vizier_service.ListTrialsResponse(
                trials=[
                    study.Trial(),
                    study.Trial(),
                    study.Trial(),
                ],
                next_page_token="abc",
            ),
            vizier_service.ListTrialsResponse(
                trials=[],
                next_page_token="def",
            ),
            vizier_service.ListTrialsResponse(
                trials=[
                    study.Trial(),
                ],
                next_page_token="ghi",
            ),
            vizier_service.ListTrialsResponse(
                trials=[
                    study.Trial(),
                    study.Trial(),
                ],
            ),
            RuntimeError,
        )
        async_pager = await client.list_trials(
            request={},
        )
        assert async_pager.next_page_token == "abc"
        responses = []
        async for response in async_pager:  # pragma: no branch
            responses.append(response)

        assert len(responses) == 6
        assert all(isinstance(i, study.Trial) for i in responses)


@pytest.mark.asyncio
async def test_list_trials_async_pages():
    client = VizierServiceAsyncClient(
        credentials=ga_credentials.AnonymousCredentials,
    )

    # Mock the actual call within the gRPC stub, and fake the request.
    with mock.patch.object(
        type(client.transport.list_trials), "__call__", new_callable=mock.AsyncMock
    ) as call:
        # Set the response to a series of pages.
        call.side_effect = (
            vizier_service.ListTrialsResponse(
                trials=[
                    study.Trial(),
                    study.Trial(),
                    study.Trial(),
                ],
                next_page_token="abc",
            ),
            vizier_service.ListTrialsResponse(
                trials=[],
                next_page_token="def",
            ),
            vizier_service.ListTrialsResponse(
                trials=[
                    study.Trial(),
                ],
                next_page_token="ghi",
            ),
            vizier_service.ListTrialsResponse(
                trials=[
                    study.Trial(),
                    study.Trial(),
                ],
            ),
            RuntimeError,
        )
        pages = []
        async for page_ in (
            await client.list_trials(request={})
        ).pages:  # pragma: no branch
            pages.append(page_)
        for page_, token in zip(pages, ["abc", "def", "ghi", ""]):
            assert page_.raw_page.next_page_token == token


@pytest.mark.parametrize(
    "request_type",
    [
        vizier_service.AddTrialMeasurementRequest,
        dict,
    ],
)
def test_add_trial_measurement(request_type, transport: str = "grpc"):
    client = VizierServiceClient(
        credentials=ga_credentials.AnonymousCredentials(),
        transport=transport,
    )

    # Everything is optional in proto3 as far as the runtime is concerned,
    # and we are mocking out the actual API, so just send an empty request.
    request = request_type()

    # Mock the actual call within the gRPC stub, and fake the request.
    with mock.patch.object(
        type(client.transport.add_trial_measurement), "__call__"
    ) as call:
        # Designate an appropriate return value for the call.
        call.return_value = study.Trial(
            name="name_value",
            id="id_value",
            state=study.Trial.State.REQUESTED,
            client_id="client_id_value",
            infeasible_reason="infeasible_reason_value",
            custom_job="custom_job_value",
        )
        response = client.add_trial_measurement(request)

        # Establish that the underlying gRPC stub method was called.
        assert len(call.mock_calls) == 1
        _, args, _ = call.mock_calls[0]
        assert args[0] == vizier_service.AddTrialMeasurementRequest()

    # Establish that the response is the type that we expect.
    assert isinstance(response, study.Trial)
    assert response.name == "name_value"
    assert response.id == "id_value"
    assert response.state == study.Trial.State.REQUESTED
    assert response.client_id == "client_id_value"
    assert response.infeasible_reason == "infeasible_reason_value"
    assert response.custom_job == "custom_job_value"


def test_add_trial_measurement_empty_call():
    # This test is a coverage failsafe to make sure that totally empty calls,
    # i.e. request == None and no flattened fields passed, work.
    client = VizierServiceClient(
        credentials=ga_credentials.AnonymousCredentials(),
        transport="grpc",
    )

    # Mock the actual call within the gRPC stub, and fake the request.
    with mock.patch.object(
        type(client.transport.add_trial_measurement), "__call__"
    ) as call:
        client.add_trial_measurement()
        call.assert_called()
        _, args, _ = call.mock_calls[0]
        assert args[0] == vizier_service.AddTrialMeasurementRequest()


@pytest.mark.asyncio
async def test_add_trial_measurement_async(
    transport: str = "grpc_asyncio",
    request_type=vizier_service.AddTrialMeasurementRequest,
):
    client = VizierServiceAsyncClient(
        credentials=ga_credentials.AnonymousCredentials(),
        transport=transport,
    )

    # Everything is optional in proto3 as far as the runtime is concerned,
    # and we are mocking out the actual API, so just send an empty request.
    request = request_type()

    # Mock the actual call within the gRPC stub, and fake the request.
    with mock.patch.object(
        type(client.transport.add_trial_measurement), "__call__"
    ) as call:
        # Designate an appropriate return value for the call.
        call.return_value = grpc_helpers_async.FakeUnaryUnaryCall(
            study.Trial(
                name="name_value",
                id="id_value",
                state=study.Trial.State.REQUESTED,
                client_id="client_id_value",
                infeasible_reason="infeasible_reason_value",
                custom_job="custom_job_value",
            )
        )
        response = await client.add_trial_measurement(request)

        # Establish that the underlying gRPC stub method was called.
        assert len(call.mock_calls)
        _, args, _ = call.mock_calls[0]
        assert args[0] == vizier_service.AddTrialMeasurementRequest()

    # Establish that the response is the type that we expect.
    assert isinstance(response, study.Trial)
    assert response.name == "name_value"
    assert response.id == "id_value"
    assert response.state == study.Trial.State.REQUESTED
    assert response.client_id == "client_id_value"
    assert response.infeasible_reason == "infeasible_reason_value"
    assert response.custom_job == "custom_job_value"


@pytest.mark.asyncio
async def test_add_trial_measurement_async_from_dict():
    await test_add_trial_measurement_async(request_type=dict)


def test_add_trial_measurement_field_headers():
    client = VizierServiceClient(
        credentials=ga_credentials.AnonymousCredentials(),
    )

    # Any value that is part of the HTTP/1.1 URI should be sent as
    # a field header. Set these to a non-empty value.
    request = vizier_service.AddTrialMeasurementRequest()

    request.trial_name = "trial_name_value"

    # Mock the actual call within the gRPC stub, and fake the request.
    with mock.patch.object(
        type(client.transport.add_trial_measurement), "__call__"
    ) as call:
        call.return_value = study.Trial()
        client.add_trial_measurement(request)

        # Establish that the underlying gRPC stub method was called.
        assert len(call.mock_calls) == 1
        _, args, _ = call.mock_calls[0]
        assert args[0] == request

    # Establish that the field header was sent.
    _, _, kw = call.mock_calls[0]
    assert (
        "x-goog-request-params",
<<<<<<< HEAD
        "trial_name=trial_name/value",
=======
        "trial_name=trial_name_value",
>>>>>>> dc3be45c
    ) in kw["metadata"]


@pytest.mark.asyncio
async def test_add_trial_measurement_field_headers_async():
    client = VizierServiceAsyncClient(
        credentials=ga_credentials.AnonymousCredentials(),
    )

    # Any value that is part of the HTTP/1.1 URI should be sent as
    # a field header. Set these to a non-empty value.
    request = vizier_service.AddTrialMeasurementRequest()

    request.trial_name = "trial_name_value"

    # Mock the actual call within the gRPC stub, and fake the request.
    with mock.patch.object(
        type(client.transport.add_trial_measurement), "__call__"
    ) as call:
        call.return_value = grpc_helpers_async.FakeUnaryUnaryCall(study.Trial())
        await client.add_trial_measurement(request)

        # Establish that the underlying gRPC stub method was called.
        assert len(call.mock_calls)
        _, args, _ = call.mock_calls[0]
        assert args[0] == request

    # Establish that the field header was sent.
    _, _, kw = call.mock_calls[0]
    assert (
        "x-goog-request-params",
<<<<<<< HEAD
        "trial_name=trial_name/value",
=======
        "trial_name=trial_name_value",
>>>>>>> dc3be45c
    ) in kw["metadata"]


@pytest.mark.parametrize(
    "request_type",
    [
        vizier_service.CompleteTrialRequest,
        dict,
    ],
)
def test_complete_trial(request_type, transport: str = "grpc"):
    client = VizierServiceClient(
        credentials=ga_credentials.AnonymousCredentials(),
        transport=transport,
    )

    # Everything is optional in proto3 as far as the runtime is concerned,
    # and we are mocking out the actual API, so just send an empty request.
    request = request_type()

    # Mock the actual call within the gRPC stub, and fake the request.
    with mock.patch.object(type(client.transport.complete_trial), "__call__") as call:
        # Designate an appropriate return value for the call.
        call.return_value = study.Trial(
            name="name_value",
            id="id_value",
            state=study.Trial.State.REQUESTED,
            client_id="client_id_value",
            infeasible_reason="infeasible_reason_value",
            custom_job="custom_job_value",
        )
        response = client.complete_trial(request)

        # Establish that the underlying gRPC stub method was called.
        assert len(call.mock_calls) == 1
        _, args, _ = call.mock_calls[0]
        assert args[0] == vizier_service.CompleteTrialRequest()

    # Establish that the response is the type that we expect.
    assert isinstance(response, study.Trial)
    assert response.name == "name_value"
    assert response.id == "id_value"
    assert response.state == study.Trial.State.REQUESTED
    assert response.client_id == "client_id_value"
    assert response.infeasible_reason == "infeasible_reason_value"
    assert response.custom_job == "custom_job_value"


def test_complete_trial_empty_call():
    # This test is a coverage failsafe to make sure that totally empty calls,
    # i.e. request == None and no flattened fields passed, work.
    client = VizierServiceClient(
        credentials=ga_credentials.AnonymousCredentials(),
        transport="grpc",
    )

    # Mock the actual call within the gRPC stub, and fake the request.
    with mock.patch.object(type(client.transport.complete_trial), "__call__") as call:
        client.complete_trial()
        call.assert_called()
        _, args, _ = call.mock_calls[0]
        assert args[0] == vizier_service.CompleteTrialRequest()


@pytest.mark.asyncio
async def test_complete_trial_async(
    transport: str = "grpc_asyncio", request_type=vizier_service.CompleteTrialRequest
):
    client = VizierServiceAsyncClient(
        credentials=ga_credentials.AnonymousCredentials(),
        transport=transport,
    )

    # Everything is optional in proto3 as far as the runtime is concerned,
    # and we are mocking out the actual API, so just send an empty request.
    request = request_type()

    # Mock the actual call within the gRPC stub, and fake the request.
    with mock.patch.object(type(client.transport.complete_trial), "__call__") as call:
        # Designate an appropriate return value for the call.
        call.return_value = grpc_helpers_async.FakeUnaryUnaryCall(
            study.Trial(
                name="name_value",
                id="id_value",
                state=study.Trial.State.REQUESTED,
                client_id="client_id_value",
                infeasible_reason="infeasible_reason_value",
                custom_job="custom_job_value",
            )
        )
        response = await client.complete_trial(request)

        # Establish that the underlying gRPC stub method was called.
        assert len(call.mock_calls)
        _, args, _ = call.mock_calls[0]
        assert args[0] == vizier_service.CompleteTrialRequest()

    # Establish that the response is the type that we expect.
    assert isinstance(response, study.Trial)
    assert response.name == "name_value"
    assert response.id == "id_value"
    assert response.state == study.Trial.State.REQUESTED
    assert response.client_id == "client_id_value"
    assert response.infeasible_reason == "infeasible_reason_value"
    assert response.custom_job == "custom_job_value"


@pytest.mark.asyncio
async def test_complete_trial_async_from_dict():
    await test_complete_trial_async(request_type=dict)


def test_complete_trial_field_headers():
    client = VizierServiceClient(
        credentials=ga_credentials.AnonymousCredentials(),
    )

    # Any value that is part of the HTTP/1.1 URI should be sent as
    # a field header. Set these to a non-empty value.
    request = vizier_service.CompleteTrialRequest()

    request.name = "name_value"

    # Mock the actual call within the gRPC stub, and fake the request.
    with mock.patch.object(type(client.transport.complete_trial), "__call__") as call:
        call.return_value = study.Trial()
        client.complete_trial(request)

        # Establish that the underlying gRPC stub method was called.
        assert len(call.mock_calls) == 1
        _, args, _ = call.mock_calls[0]
        assert args[0] == request

    # Establish that the field header was sent.
    _, _, kw = call.mock_calls[0]
    assert (
        "x-goog-request-params",
<<<<<<< HEAD
        "name=name/value",
=======
        "name=name_value",
>>>>>>> dc3be45c
    ) in kw["metadata"]


@pytest.mark.asyncio
async def test_complete_trial_field_headers_async():
    client = VizierServiceAsyncClient(
        credentials=ga_credentials.AnonymousCredentials(),
    )

    # Any value that is part of the HTTP/1.1 URI should be sent as
    # a field header. Set these to a non-empty value.
    request = vizier_service.CompleteTrialRequest()

    request.name = "name_value"

    # Mock the actual call within the gRPC stub, and fake the request.
    with mock.patch.object(type(client.transport.complete_trial), "__call__") as call:
        call.return_value = grpc_helpers_async.FakeUnaryUnaryCall(study.Trial())
        await client.complete_trial(request)

        # Establish that the underlying gRPC stub method was called.
        assert len(call.mock_calls)
        _, args, _ = call.mock_calls[0]
        assert args[0] == request

    # Establish that the field header was sent.
    _, _, kw = call.mock_calls[0]
    assert (
        "x-goog-request-params",
<<<<<<< HEAD
        "name=name/value",
=======
        "name=name_value",
>>>>>>> dc3be45c
    ) in kw["metadata"]


@pytest.mark.parametrize(
    "request_type",
    [
        vizier_service.DeleteTrialRequest,
        dict,
    ],
)
def test_delete_trial(request_type, transport: str = "grpc"):
    client = VizierServiceClient(
        credentials=ga_credentials.AnonymousCredentials(),
        transport=transport,
    )

    # Everything is optional in proto3 as far as the runtime is concerned,
    # and we are mocking out the actual API, so just send an empty request.
    request = request_type()

    # Mock the actual call within the gRPC stub, and fake the request.
    with mock.patch.object(type(client.transport.delete_trial), "__call__") as call:
        # Designate an appropriate return value for the call.
        call.return_value = None
        response = client.delete_trial(request)

        # Establish that the underlying gRPC stub method was called.
        assert len(call.mock_calls) == 1
        _, args, _ = call.mock_calls[0]
        assert args[0] == vizier_service.DeleteTrialRequest()

    # Establish that the response is the type that we expect.
    assert response is None


def test_delete_trial_empty_call():
    # This test is a coverage failsafe to make sure that totally empty calls,
    # i.e. request == None and no flattened fields passed, work.
    client = VizierServiceClient(
        credentials=ga_credentials.AnonymousCredentials(),
        transport="grpc",
    )

    # Mock the actual call within the gRPC stub, and fake the request.
    with mock.patch.object(type(client.transport.delete_trial), "__call__") as call:
        client.delete_trial()
        call.assert_called()
        _, args, _ = call.mock_calls[0]
        assert args[0] == vizier_service.DeleteTrialRequest()


@pytest.mark.asyncio
async def test_delete_trial_async(
    transport: str = "grpc_asyncio", request_type=vizier_service.DeleteTrialRequest
):
    client = VizierServiceAsyncClient(
        credentials=ga_credentials.AnonymousCredentials(),
        transport=transport,
    )

    # Everything is optional in proto3 as far as the runtime is concerned,
    # and we are mocking out the actual API, so just send an empty request.
    request = request_type()

    # Mock the actual call within the gRPC stub, and fake the request.
    with mock.patch.object(type(client.transport.delete_trial), "__call__") as call:
        # Designate an appropriate return value for the call.
        call.return_value = grpc_helpers_async.FakeUnaryUnaryCall(None)
        response = await client.delete_trial(request)

        # Establish that the underlying gRPC stub method was called.
        assert len(call.mock_calls)
        _, args, _ = call.mock_calls[0]
        assert args[0] == vizier_service.DeleteTrialRequest()

    # Establish that the response is the type that we expect.
    assert response is None


@pytest.mark.asyncio
async def test_delete_trial_async_from_dict():
    await test_delete_trial_async(request_type=dict)


def test_delete_trial_field_headers():
    client = VizierServiceClient(
        credentials=ga_credentials.AnonymousCredentials(),
    )

    # Any value that is part of the HTTP/1.1 URI should be sent as
    # a field header. Set these to a non-empty value.
    request = vizier_service.DeleteTrialRequest()

    request.name = "name_value"

    # Mock the actual call within the gRPC stub, and fake the request.
    with mock.patch.object(type(client.transport.delete_trial), "__call__") as call:
        call.return_value = None
        client.delete_trial(request)

        # Establish that the underlying gRPC stub method was called.
        assert len(call.mock_calls) == 1
        _, args, _ = call.mock_calls[0]
        assert args[0] == request

    # Establish that the field header was sent.
    _, _, kw = call.mock_calls[0]
    assert (
        "x-goog-request-params",
<<<<<<< HEAD
        "name=name/value",
=======
        "name=name_value",
>>>>>>> dc3be45c
    ) in kw["metadata"]


@pytest.mark.asyncio
async def test_delete_trial_field_headers_async():
    client = VizierServiceAsyncClient(
        credentials=ga_credentials.AnonymousCredentials(),
    )

    # Any value that is part of the HTTP/1.1 URI should be sent as
    # a field header. Set these to a non-empty value.
    request = vizier_service.DeleteTrialRequest()

    request.name = "name_value"

    # Mock the actual call within the gRPC stub, and fake the request.
    with mock.patch.object(type(client.transport.delete_trial), "__call__") as call:
        call.return_value = grpc_helpers_async.FakeUnaryUnaryCall(None)
        await client.delete_trial(request)

        # Establish that the underlying gRPC stub method was called.
        assert len(call.mock_calls)
        _, args, _ = call.mock_calls[0]
        assert args[0] == request

    # Establish that the field header was sent.
    _, _, kw = call.mock_calls[0]
    assert (
        "x-goog-request-params",
<<<<<<< HEAD
        "name=name/value",
=======
        "name=name_value",
>>>>>>> dc3be45c
    ) in kw["metadata"]


def test_delete_trial_flattened():
    client = VizierServiceClient(
        credentials=ga_credentials.AnonymousCredentials(),
    )

    # Mock the actual call within the gRPC stub, and fake the request.
    with mock.patch.object(type(client.transport.delete_trial), "__call__") as call:
        # Designate an appropriate return value for the call.
        call.return_value = None
        # Call the method with a truthy value for each flattened field,
        # using the keyword arguments to the method.
        client.delete_trial(
            name="name_value",
        )

        # Establish that the underlying call was made with the expected
        # request object values.
        assert len(call.mock_calls) == 1
        _, args, _ = call.mock_calls[0]
        arg = args[0].name
        mock_val = "name_value"
        assert arg == mock_val


def test_delete_trial_flattened_error():
    client = VizierServiceClient(
        credentials=ga_credentials.AnonymousCredentials(),
    )

    # Attempting to call a method with both a request object and flattened
    # fields is an error.
    with pytest.raises(ValueError):
        client.delete_trial(
            vizier_service.DeleteTrialRequest(),
            name="name_value",
        )


@pytest.mark.asyncio
async def test_delete_trial_flattened_async():
    client = VizierServiceAsyncClient(
        credentials=ga_credentials.AnonymousCredentials(),
    )

    # Mock the actual call within the gRPC stub, and fake the request.
    with mock.patch.object(type(client.transport.delete_trial), "__call__") as call:
        # Designate an appropriate return value for the call.
        call.return_value = None

        call.return_value = grpc_helpers_async.FakeUnaryUnaryCall(None)
        # Call the method with a truthy value for each flattened field,
        # using the keyword arguments to the method.
        response = await client.delete_trial(
            name="name_value",
        )

        # Establish that the underlying call was made with the expected
        # request object values.
        assert len(call.mock_calls)
        _, args, _ = call.mock_calls[0]
        arg = args[0].name
        mock_val = "name_value"
        assert arg == mock_val


@pytest.mark.asyncio
async def test_delete_trial_flattened_error_async():
    client = VizierServiceAsyncClient(
        credentials=ga_credentials.AnonymousCredentials(),
    )

    # Attempting to call a method with both a request object and flattened
    # fields is an error.
    with pytest.raises(ValueError):
        await client.delete_trial(
            vizier_service.DeleteTrialRequest(),
            name="name_value",
        )


@pytest.mark.parametrize(
    "request_type",
    [
        vizier_service.CheckTrialEarlyStoppingStateRequest,
        dict,
    ],
)
def test_check_trial_early_stopping_state(request_type, transport: str = "grpc"):
    client = VizierServiceClient(
        credentials=ga_credentials.AnonymousCredentials(),
        transport=transport,
    )

    # Everything is optional in proto3 as far as the runtime is concerned,
    # and we are mocking out the actual API, so just send an empty request.
    request = request_type()

    # Mock the actual call within the gRPC stub, and fake the request.
    with mock.patch.object(
        type(client.transport.check_trial_early_stopping_state), "__call__"
    ) as call:
        # Designate an appropriate return value for the call.
        call.return_value = operations_pb2.Operation(name="operations/spam")
        response = client.check_trial_early_stopping_state(request)

        # Establish that the underlying gRPC stub method was called.
        assert len(call.mock_calls) == 1
        _, args, _ = call.mock_calls[0]
        assert args[0] == vizier_service.CheckTrialEarlyStoppingStateRequest()

    # Establish that the response is the type that we expect.
    assert isinstance(response, future.Future)


def test_check_trial_early_stopping_state_empty_call():
    # This test is a coverage failsafe to make sure that totally empty calls,
    # i.e. request == None and no flattened fields passed, work.
    client = VizierServiceClient(
        credentials=ga_credentials.AnonymousCredentials(),
        transport="grpc",
    )

    # Mock the actual call within the gRPC stub, and fake the request.
    with mock.patch.object(
        type(client.transport.check_trial_early_stopping_state), "__call__"
    ) as call:
        client.check_trial_early_stopping_state()
        call.assert_called()
        _, args, _ = call.mock_calls[0]
        assert args[0] == vizier_service.CheckTrialEarlyStoppingStateRequest()


@pytest.mark.asyncio
async def test_check_trial_early_stopping_state_async(
    transport: str = "grpc_asyncio",
    request_type=vizier_service.CheckTrialEarlyStoppingStateRequest,
):
    client = VizierServiceAsyncClient(
        credentials=ga_credentials.AnonymousCredentials(),
        transport=transport,
    )

    # Everything is optional in proto3 as far as the runtime is concerned,
    # and we are mocking out the actual API, so just send an empty request.
    request = request_type()

    # Mock the actual call within the gRPC stub, and fake the request.
    with mock.patch.object(
        type(client.transport.check_trial_early_stopping_state), "__call__"
    ) as call:
        # Designate an appropriate return value for the call.
        call.return_value = grpc_helpers_async.FakeUnaryUnaryCall(
            operations_pb2.Operation(name="operations/spam")
        )
        response = await client.check_trial_early_stopping_state(request)

        # Establish that the underlying gRPC stub method was called.
        assert len(call.mock_calls)
        _, args, _ = call.mock_calls[0]
        assert args[0] == vizier_service.CheckTrialEarlyStoppingStateRequest()

    # Establish that the response is the type that we expect.
    assert isinstance(response, future.Future)


@pytest.mark.asyncio
async def test_check_trial_early_stopping_state_async_from_dict():
    await test_check_trial_early_stopping_state_async(request_type=dict)


def test_check_trial_early_stopping_state_field_headers():
    client = VizierServiceClient(
        credentials=ga_credentials.AnonymousCredentials(),
    )

    # Any value that is part of the HTTP/1.1 URI should be sent as
    # a field header. Set these to a non-empty value.
    request = vizier_service.CheckTrialEarlyStoppingStateRequest()

    request.trial_name = "trial_name_value"

    # Mock the actual call within the gRPC stub, and fake the request.
    with mock.patch.object(
        type(client.transport.check_trial_early_stopping_state), "__call__"
    ) as call:
        call.return_value = operations_pb2.Operation(name="operations/op")
        client.check_trial_early_stopping_state(request)

        # Establish that the underlying gRPC stub method was called.
        assert len(call.mock_calls) == 1
        _, args, _ = call.mock_calls[0]
        assert args[0] == request

    # Establish that the field header was sent.
    _, _, kw = call.mock_calls[0]
    assert (
        "x-goog-request-params",
<<<<<<< HEAD
        "trial_name=trial_name/value",
=======
        "trial_name=trial_name_value",
>>>>>>> dc3be45c
    ) in kw["metadata"]


@pytest.mark.asyncio
async def test_check_trial_early_stopping_state_field_headers_async():
    client = VizierServiceAsyncClient(
        credentials=ga_credentials.AnonymousCredentials(),
    )

    # Any value that is part of the HTTP/1.1 URI should be sent as
    # a field header. Set these to a non-empty value.
    request = vizier_service.CheckTrialEarlyStoppingStateRequest()

    request.trial_name = "trial_name_value"

    # Mock the actual call within the gRPC stub, and fake the request.
    with mock.patch.object(
        type(client.transport.check_trial_early_stopping_state), "__call__"
    ) as call:
        call.return_value = grpc_helpers_async.FakeUnaryUnaryCall(
            operations_pb2.Operation(name="operations/op")
        )
        await client.check_trial_early_stopping_state(request)

        # Establish that the underlying gRPC stub method was called.
        assert len(call.mock_calls)
        _, args, _ = call.mock_calls[0]
        assert args[0] == request

    # Establish that the field header was sent.
    _, _, kw = call.mock_calls[0]
    assert (
        "x-goog-request-params",
<<<<<<< HEAD
        "trial_name=trial_name/value",
=======
        "trial_name=trial_name_value",
>>>>>>> dc3be45c
    ) in kw["metadata"]


@pytest.mark.parametrize(
    "request_type",
    [
        vizier_service.StopTrialRequest,
        dict,
    ],
)
def test_stop_trial(request_type, transport: str = "grpc"):
    client = VizierServiceClient(
        credentials=ga_credentials.AnonymousCredentials(),
        transport=transport,
    )

    # Everything is optional in proto3 as far as the runtime is concerned,
    # and we are mocking out the actual API, so just send an empty request.
    request = request_type()

    # Mock the actual call within the gRPC stub, and fake the request.
    with mock.patch.object(type(client.transport.stop_trial), "__call__") as call:
        # Designate an appropriate return value for the call.
        call.return_value = study.Trial(
            name="name_value",
            id="id_value",
            state=study.Trial.State.REQUESTED,
            client_id="client_id_value",
            infeasible_reason="infeasible_reason_value",
            custom_job="custom_job_value",
        )
        response = client.stop_trial(request)

        # Establish that the underlying gRPC stub method was called.
        assert len(call.mock_calls) == 1
        _, args, _ = call.mock_calls[0]
        assert args[0] == vizier_service.StopTrialRequest()

    # Establish that the response is the type that we expect.
    assert isinstance(response, study.Trial)
    assert response.name == "name_value"
    assert response.id == "id_value"
    assert response.state == study.Trial.State.REQUESTED
    assert response.client_id == "client_id_value"
    assert response.infeasible_reason == "infeasible_reason_value"
    assert response.custom_job == "custom_job_value"


def test_stop_trial_empty_call():
    # This test is a coverage failsafe to make sure that totally empty calls,
    # i.e. request == None and no flattened fields passed, work.
    client = VizierServiceClient(
        credentials=ga_credentials.AnonymousCredentials(),
        transport="grpc",
    )

    # Mock the actual call within the gRPC stub, and fake the request.
    with mock.patch.object(type(client.transport.stop_trial), "__call__") as call:
        client.stop_trial()
        call.assert_called()
        _, args, _ = call.mock_calls[0]
        assert args[0] == vizier_service.StopTrialRequest()


@pytest.mark.asyncio
async def test_stop_trial_async(
    transport: str = "grpc_asyncio", request_type=vizier_service.StopTrialRequest
):
    client = VizierServiceAsyncClient(
        credentials=ga_credentials.AnonymousCredentials(),
        transport=transport,
    )

    # Everything is optional in proto3 as far as the runtime is concerned,
    # and we are mocking out the actual API, so just send an empty request.
    request = request_type()

    # Mock the actual call within the gRPC stub, and fake the request.
    with mock.patch.object(type(client.transport.stop_trial), "__call__") as call:
        # Designate an appropriate return value for the call.
        call.return_value = grpc_helpers_async.FakeUnaryUnaryCall(
            study.Trial(
                name="name_value",
                id="id_value",
                state=study.Trial.State.REQUESTED,
                client_id="client_id_value",
                infeasible_reason="infeasible_reason_value",
                custom_job="custom_job_value",
            )
        )
        response = await client.stop_trial(request)

        # Establish that the underlying gRPC stub method was called.
        assert len(call.mock_calls)
        _, args, _ = call.mock_calls[0]
        assert args[0] == vizier_service.StopTrialRequest()

    # Establish that the response is the type that we expect.
    assert isinstance(response, study.Trial)
    assert response.name == "name_value"
    assert response.id == "id_value"
    assert response.state == study.Trial.State.REQUESTED
    assert response.client_id == "client_id_value"
    assert response.infeasible_reason == "infeasible_reason_value"
    assert response.custom_job == "custom_job_value"


@pytest.mark.asyncio
async def test_stop_trial_async_from_dict():
    await test_stop_trial_async(request_type=dict)


def test_stop_trial_field_headers():
    client = VizierServiceClient(
        credentials=ga_credentials.AnonymousCredentials(),
    )

    # Any value that is part of the HTTP/1.1 URI should be sent as
    # a field header. Set these to a non-empty value.
    request = vizier_service.StopTrialRequest()

    request.name = "name_value"

    # Mock the actual call within the gRPC stub, and fake the request.
    with mock.patch.object(type(client.transport.stop_trial), "__call__") as call:
        call.return_value = study.Trial()
        client.stop_trial(request)

        # Establish that the underlying gRPC stub method was called.
        assert len(call.mock_calls) == 1
        _, args, _ = call.mock_calls[0]
        assert args[0] == request

    # Establish that the field header was sent.
    _, _, kw = call.mock_calls[0]
    assert (
        "x-goog-request-params",
<<<<<<< HEAD
        "name=name/value",
=======
        "name=name_value",
>>>>>>> dc3be45c
    ) in kw["metadata"]


@pytest.mark.asyncio
async def test_stop_trial_field_headers_async():
    client = VizierServiceAsyncClient(
        credentials=ga_credentials.AnonymousCredentials(),
    )

    # Any value that is part of the HTTP/1.1 URI should be sent as
    # a field header. Set these to a non-empty value.
    request = vizier_service.StopTrialRequest()

    request.name = "name_value"

    # Mock the actual call within the gRPC stub, and fake the request.
    with mock.patch.object(type(client.transport.stop_trial), "__call__") as call:
        call.return_value = grpc_helpers_async.FakeUnaryUnaryCall(study.Trial())
        await client.stop_trial(request)

        # Establish that the underlying gRPC stub method was called.
        assert len(call.mock_calls)
        _, args, _ = call.mock_calls[0]
        assert args[0] == request

    # Establish that the field header was sent.
    _, _, kw = call.mock_calls[0]
    assert (
        "x-goog-request-params",
<<<<<<< HEAD
        "name=name/value",
=======
        "name=name_value",
>>>>>>> dc3be45c
    ) in kw["metadata"]


@pytest.mark.parametrize(
    "request_type",
    [
        vizier_service.ListOptimalTrialsRequest,
        dict,
    ],
)
def test_list_optimal_trials(request_type, transport: str = "grpc"):
    client = VizierServiceClient(
        credentials=ga_credentials.AnonymousCredentials(),
        transport=transport,
    )

    # Everything is optional in proto3 as far as the runtime is concerned,
    # and we are mocking out the actual API, so just send an empty request.
    request = request_type()

    # Mock the actual call within the gRPC stub, and fake the request.
    with mock.patch.object(
        type(client.transport.list_optimal_trials), "__call__"
    ) as call:
        # Designate an appropriate return value for the call.
        call.return_value = vizier_service.ListOptimalTrialsResponse()
        response = client.list_optimal_trials(request)

        # Establish that the underlying gRPC stub method was called.
        assert len(call.mock_calls) == 1
        _, args, _ = call.mock_calls[0]
        assert args[0] == vizier_service.ListOptimalTrialsRequest()

    # Establish that the response is the type that we expect.
    assert isinstance(response, vizier_service.ListOptimalTrialsResponse)


def test_list_optimal_trials_empty_call():
    # This test is a coverage failsafe to make sure that totally empty calls,
    # i.e. request == None and no flattened fields passed, work.
    client = VizierServiceClient(
        credentials=ga_credentials.AnonymousCredentials(),
        transport="grpc",
    )

    # Mock the actual call within the gRPC stub, and fake the request.
    with mock.patch.object(
        type(client.transport.list_optimal_trials), "__call__"
    ) as call:
        client.list_optimal_trials()
        call.assert_called()
        _, args, _ = call.mock_calls[0]
        assert args[0] == vizier_service.ListOptimalTrialsRequest()


@pytest.mark.asyncio
async def test_list_optimal_trials_async(
    transport: str = "grpc_asyncio",
    request_type=vizier_service.ListOptimalTrialsRequest,
):
    client = VizierServiceAsyncClient(
        credentials=ga_credentials.AnonymousCredentials(),
        transport=transport,
    )

    # Everything is optional in proto3 as far as the runtime is concerned,
    # and we are mocking out the actual API, so just send an empty request.
    request = request_type()

    # Mock the actual call within the gRPC stub, and fake the request.
    with mock.patch.object(
        type(client.transport.list_optimal_trials), "__call__"
    ) as call:
        # Designate an appropriate return value for the call.
        call.return_value = grpc_helpers_async.FakeUnaryUnaryCall(
            vizier_service.ListOptimalTrialsResponse()
        )
        response = await client.list_optimal_trials(request)

        # Establish that the underlying gRPC stub method was called.
        assert len(call.mock_calls)
        _, args, _ = call.mock_calls[0]
        assert args[0] == vizier_service.ListOptimalTrialsRequest()

    # Establish that the response is the type that we expect.
    assert isinstance(response, vizier_service.ListOptimalTrialsResponse)


@pytest.mark.asyncio
async def test_list_optimal_trials_async_from_dict():
    await test_list_optimal_trials_async(request_type=dict)


def test_list_optimal_trials_field_headers():
    client = VizierServiceClient(
        credentials=ga_credentials.AnonymousCredentials(),
    )

    # Any value that is part of the HTTP/1.1 URI should be sent as
    # a field header. Set these to a non-empty value.
    request = vizier_service.ListOptimalTrialsRequest()

    request.parent = "parent_value"

    # Mock the actual call within the gRPC stub, and fake the request.
    with mock.patch.object(
        type(client.transport.list_optimal_trials), "__call__"
    ) as call:
        call.return_value = vizier_service.ListOptimalTrialsResponse()
        client.list_optimal_trials(request)

        # Establish that the underlying gRPC stub method was called.
        assert len(call.mock_calls) == 1
        _, args, _ = call.mock_calls[0]
        assert args[0] == request

    # Establish that the field header was sent.
    _, _, kw = call.mock_calls[0]
    assert (
        "x-goog-request-params",
<<<<<<< HEAD
        "parent=parent/value",
=======
        "parent=parent_value",
>>>>>>> dc3be45c
    ) in kw["metadata"]


@pytest.mark.asyncio
async def test_list_optimal_trials_field_headers_async():
    client = VizierServiceAsyncClient(
        credentials=ga_credentials.AnonymousCredentials(),
    )

    # Any value that is part of the HTTP/1.1 URI should be sent as
    # a field header. Set these to a non-empty value.
    request = vizier_service.ListOptimalTrialsRequest()

    request.parent = "parent_value"

    # Mock the actual call within the gRPC stub, and fake the request.
    with mock.patch.object(
        type(client.transport.list_optimal_trials), "__call__"
    ) as call:
        call.return_value = grpc_helpers_async.FakeUnaryUnaryCall(
            vizier_service.ListOptimalTrialsResponse()
        )
        await client.list_optimal_trials(request)

        # Establish that the underlying gRPC stub method was called.
        assert len(call.mock_calls)
        _, args, _ = call.mock_calls[0]
        assert args[0] == request

    # Establish that the field header was sent.
    _, _, kw = call.mock_calls[0]
    assert (
        "x-goog-request-params",
<<<<<<< HEAD
        "parent=parent/value",
=======
        "parent=parent_value",
>>>>>>> dc3be45c
    ) in kw["metadata"]


def test_list_optimal_trials_flattened():
    client = VizierServiceClient(
        credentials=ga_credentials.AnonymousCredentials(),
    )

    # Mock the actual call within the gRPC stub, and fake the request.
    with mock.patch.object(
        type(client.transport.list_optimal_trials), "__call__"
    ) as call:
        # Designate an appropriate return value for the call.
        call.return_value = vizier_service.ListOptimalTrialsResponse()
        # Call the method with a truthy value for each flattened field,
        # using the keyword arguments to the method.
        client.list_optimal_trials(
            parent="parent_value",
        )

        # Establish that the underlying call was made with the expected
        # request object values.
        assert len(call.mock_calls) == 1
        _, args, _ = call.mock_calls[0]
        arg = args[0].parent
        mock_val = "parent_value"
        assert arg == mock_val


def test_list_optimal_trials_flattened_error():
    client = VizierServiceClient(
        credentials=ga_credentials.AnonymousCredentials(),
    )

    # Attempting to call a method with both a request object and flattened
    # fields is an error.
    with pytest.raises(ValueError):
        client.list_optimal_trials(
            vizier_service.ListOptimalTrialsRequest(),
            parent="parent_value",
        )


@pytest.mark.asyncio
async def test_list_optimal_trials_flattened_async():
    client = VizierServiceAsyncClient(
        credentials=ga_credentials.AnonymousCredentials(),
    )

    # Mock the actual call within the gRPC stub, and fake the request.
    with mock.patch.object(
        type(client.transport.list_optimal_trials), "__call__"
    ) as call:
        # Designate an appropriate return value for the call.
        call.return_value = vizier_service.ListOptimalTrialsResponse()

        call.return_value = grpc_helpers_async.FakeUnaryUnaryCall(
            vizier_service.ListOptimalTrialsResponse()
        )
        # Call the method with a truthy value for each flattened field,
        # using the keyword arguments to the method.
        response = await client.list_optimal_trials(
            parent="parent_value",
        )

        # Establish that the underlying call was made with the expected
        # request object values.
        assert len(call.mock_calls)
        _, args, _ = call.mock_calls[0]
        arg = args[0].parent
        mock_val = "parent_value"
        assert arg == mock_val


@pytest.mark.asyncio
async def test_list_optimal_trials_flattened_error_async():
    client = VizierServiceAsyncClient(
        credentials=ga_credentials.AnonymousCredentials(),
    )

    # Attempting to call a method with both a request object and flattened
    # fields is an error.
    with pytest.raises(ValueError):
        await client.list_optimal_trials(
            vizier_service.ListOptimalTrialsRequest(),
            parent="parent_value",
        )


def test_credentials_transport_error():
    # It is an error to provide credentials and a transport instance.
    transport = transports.VizierServiceGrpcTransport(
        credentials=ga_credentials.AnonymousCredentials(),
    )
    with pytest.raises(ValueError):
        client = VizierServiceClient(
            credentials=ga_credentials.AnonymousCredentials(),
            transport=transport,
        )

    # It is an error to provide a credentials file and a transport instance.
    transport = transports.VizierServiceGrpcTransport(
        credentials=ga_credentials.AnonymousCredentials(),
    )
    with pytest.raises(ValueError):
        client = VizierServiceClient(
            client_options={"credentials_file": "credentials.json"},
            transport=transport,
        )

    # It is an error to provide an api_key and a transport instance.
    transport = transports.VizierServiceGrpcTransport(
        credentials=ga_credentials.AnonymousCredentials(),
    )
    options = client_options.ClientOptions()
    options.api_key = "api_key"
    with pytest.raises(ValueError):
        client = VizierServiceClient(
            client_options=options,
            transport=transport,
        )

    # It is an error to provide an api_key and a credential.
    options = mock.Mock()
    options.api_key = "api_key"
    with pytest.raises(ValueError):
        client = VizierServiceClient(
            client_options=options, credentials=ga_credentials.AnonymousCredentials()
        )

    # It is an error to provide scopes and a transport instance.
    transport = transports.VizierServiceGrpcTransport(
        credentials=ga_credentials.AnonymousCredentials(),
    )
    with pytest.raises(ValueError):
        client = VizierServiceClient(
            client_options={"scopes": ["1", "2"]},
            transport=transport,
        )


def test_transport_instance():
    # A client may be instantiated with a custom transport instance.
    transport = transports.VizierServiceGrpcTransport(
        credentials=ga_credentials.AnonymousCredentials(),
    )
    client = VizierServiceClient(transport=transport)
    assert client.transport is transport


def test_transport_get_channel():
    # A client may be instantiated with a custom transport instance.
    transport = transports.VizierServiceGrpcTransport(
        credentials=ga_credentials.AnonymousCredentials(),
    )
    channel = transport.grpc_channel
    assert channel

    transport = transports.VizierServiceGrpcAsyncIOTransport(
        credentials=ga_credentials.AnonymousCredentials(),
    )
    channel = transport.grpc_channel
    assert channel


@pytest.mark.parametrize(
    "transport_class",
    [
        transports.VizierServiceGrpcTransport,
        transports.VizierServiceGrpcAsyncIOTransport,
    ],
)
def test_transport_adc(transport_class):
    # Test default credentials are used if not provided.
    with mock.patch.object(google.auth, "default") as adc:
        adc.return_value = (ga_credentials.AnonymousCredentials(), None)
        transport_class()
        adc.assert_called_once()


@pytest.mark.parametrize(
    "transport_name",
    [
        "grpc",
    ],
)
def test_transport_kind(transport_name):
    transport = VizierServiceClient.get_transport_class(transport_name)(
        credentials=ga_credentials.AnonymousCredentials(),
    )
    assert transport.kind == transport_name


def test_transport_grpc_default():
    # A client should use the gRPC transport by default.
    client = VizierServiceClient(
        credentials=ga_credentials.AnonymousCredentials(),
    )
    assert isinstance(
        client.transport,
        transports.VizierServiceGrpcTransport,
    )


def test_vizier_service_base_transport_error():
    # Passing both a credentials object and credentials_file should raise an error
    with pytest.raises(core_exceptions.DuplicateCredentialArgs):
        transport = transports.VizierServiceTransport(
            credentials=ga_credentials.AnonymousCredentials(),
            credentials_file="credentials.json",
        )


def test_vizier_service_base_transport():
    # Instantiate the base transport.
    with mock.patch(
        "google.cloud.aiplatform_v1.services.vizier_service.transports.VizierServiceTransport.__init__"
    ) as Transport:
        Transport.return_value = None
        transport = transports.VizierServiceTransport(
            credentials=ga_credentials.AnonymousCredentials(),
        )

    # Every method on the transport should just blindly
    # raise NotImplementedError.
    methods = (
        "create_study",
        "get_study",
        "list_studies",
        "delete_study",
        "lookup_study",
        "suggest_trials",
        "create_trial",
        "get_trial",
        "list_trials",
        "add_trial_measurement",
        "complete_trial",
        "delete_trial",
        "check_trial_early_stopping_state",
        "stop_trial",
        "list_optimal_trials",
    )
    for method in methods:
        with pytest.raises(NotImplementedError):
            getattr(transport, method)(request=object())

    with pytest.raises(NotImplementedError):
        transport.close()

    # Additionally, the LRO client (a property) should
    # also raise NotImplementedError
    with pytest.raises(NotImplementedError):
        transport.operations_client

    # Catch all for all remaining methods and properties
    remainder = [
        "kind",
    ]
    for r in remainder:
        with pytest.raises(NotImplementedError):
            getattr(transport, r)()


def test_vizier_service_base_transport_with_credentials_file():
    # Instantiate the base transport with a credentials file
    with mock.patch.object(
        google.auth, "load_credentials_from_file", autospec=True
    ) as load_creds, mock.patch(
        "google.cloud.aiplatform_v1.services.vizier_service.transports.VizierServiceTransport._prep_wrapped_messages"
    ) as Transport:
        Transport.return_value = None
        load_creds.return_value = (ga_credentials.AnonymousCredentials(), None)
        transport = transports.VizierServiceTransport(
            credentials_file="credentials.json",
            quota_project_id="octopus",
        )
        load_creds.assert_called_once_with(
            "credentials.json",
            scopes=None,
            default_scopes=("https://www.googleapis.com/auth/cloud-platform",),
            quota_project_id="octopus",
        )


def test_vizier_service_base_transport_with_adc():
    # Test the default credentials are used if credentials and credentials_file are None.
    with mock.patch.object(google.auth, "default", autospec=True) as adc, mock.patch(
        "google.cloud.aiplatform_v1.services.vizier_service.transports.VizierServiceTransport._prep_wrapped_messages"
    ) as Transport:
        Transport.return_value = None
        adc.return_value = (ga_credentials.AnonymousCredentials(), None)
        transport = transports.VizierServiceTransport()
        adc.assert_called_once()


def test_vizier_service_auth_adc():
    # If no credentials are provided, we should use ADC credentials.
    with mock.patch.object(google.auth, "default", autospec=True) as adc:
        adc.return_value = (ga_credentials.AnonymousCredentials(), None)
        VizierServiceClient()
        adc.assert_called_once_with(
            scopes=None,
            default_scopes=("https://www.googleapis.com/auth/cloud-platform",),
            quota_project_id=None,
        )


@pytest.mark.parametrize(
    "transport_class",
    [
        transports.VizierServiceGrpcTransport,
        transports.VizierServiceGrpcAsyncIOTransport,
    ],
)
def test_vizier_service_transport_auth_adc(transport_class):
    # If credentials and host are not provided, the transport class should use
    # ADC credentials.
    with mock.patch.object(google.auth, "default", autospec=True) as adc:
        adc.return_value = (ga_credentials.AnonymousCredentials(), None)
        transport_class(quota_project_id="octopus", scopes=["1", "2"])
        adc.assert_called_once_with(
            scopes=["1", "2"],
            default_scopes=("https://www.googleapis.com/auth/cloud-platform",),
            quota_project_id="octopus",
        )


@pytest.mark.parametrize(
    "transport_class,grpc_helpers",
    [
        (transports.VizierServiceGrpcTransport, grpc_helpers),
        (transports.VizierServiceGrpcAsyncIOTransport, grpc_helpers_async),
    ],
)
def test_vizier_service_transport_create_channel(transport_class, grpc_helpers):
    # If credentials and host are not provided, the transport class should use
    # ADC credentials.
    with mock.patch.object(
        google.auth, "default", autospec=True
    ) as adc, mock.patch.object(
        grpc_helpers, "create_channel", autospec=True
    ) as create_channel:
        creds = ga_credentials.AnonymousCredentials()
        adc.return_value = (creds, None)
        transport_class(quota_project_id="octopus", scopes=["1", "2"])

        create_channel.assert_called_with(
            "aiplatform.googleapis.com:443",
            credentials=creds,
            credentials_file=None,
            quota_project_id="octopus",
            default_scopes=("https://www.googleapis.com/auth/cloud-platform",),
            scopes=["1", "2"],
            default_host="aiplatform.googleapis.com",
            ssl_credentials=None,
            options=[
                ("grpc.max_send_message_length", -1),
                ("grpc.max_receive_message_length", -1),
            ],
        )


@pytest.mark.parametrize(
    "transport_class",
    [
        transports.VizierServiceGrpcTransport,
        transports.VizierServiceGrpcAsyncIOTransport,
    ],
)
def test_vizier_service_grpc_transport_client_cert_source_for_mtls(transport_class):
    cred = ga_credentials.AnonymousCredentials()

    # Check ssl_channel_credentials is used if provided.
    with mock.patch.object(transport_class, "create_channel") as mock_create_channel:
        mock_ssl_channel_creds = mock.Mock()
        transport_class(
            host="squid.clam.whelk",
            credentials=cred,
            ssl_channel_credentials=mock_ssl_channel_creds,
        )
        mock_create_channel.assert_called_once_with(
            "squid.clam.whelk:443",
            credentials=cred,
            credentials_file=None,
            scopes=None,
            ssl_credentials=mock_ssl_channel_creds,
            quota_project_id=None,
            options=[
                ("grpc.max_send_message_length", -1),
                ("grpc.max_receive_message_length", -1),
            ],
        )

    # Check if ssl_channel_credentials is not provided, then client_cert_source_for_mtls
    # is used.
    with mock.patch.object(transport_class, "create_channel", return_value=mock.Mock()):
        with mock.patch("grpc.ssl_channel_credentials") as mock_ssl_cred:
            transport_class(
                credentials=cred,
                client_cert_source_for_mtls=client_cert_source_callback,
            )
            expected_cert, expected_key = client_cert_source_callback()
            mock_ssl_cred.assert_called_once_with(
                certificate_chain=expected_cert, private_key=expected_key
            )


@pytest.mark.parametrize(
    "transport_name",
    [
        "grpc",
        "grpc_asyncio",
    ],
)
def test_vizier_service_host_no_port(transport_name):
    client = VizierServiceClient(
        credentials=ga_credentials.AnonymousCredentials(),
        client_options=client_options.ClientOptions(
            api_endpoint="aiplatform.googleapis.com"
        ),
        transport=transport_name,
    )
    assert client.transport._host == ("aiplatform.googleapis.com:443")


@pytest.mark.parametrize(
    "transport_name",
    [
        "grpc",
        "grpc_asyncio",
    ],
)
def test_vizier_service_host_with_port(transport_name):
    client = VizierServiceClient(
        credentials=ga_credentials.AnonymousCredentials(),
        client_options=client_options.ClientOptions(
            api_endpoint="aiplatform.googleapis.com:8000"
        ),
        transport=transport_name,
    )
    assert client.transport._host == ("aiplatform.googleapis.com:8000")


def test_vizier_service_grpc_transport_channel():
    channel = grpc.secure_channel("http://localhost/", grpc.local_channel_credentials())

    # Check that channel is used if provided.
    transport = transports.VizierServiceGrpcTransport(
        host="squid.clam.whelk",
        channel=channel,
    )
    assert transport.grpc_channel == channel
    assert transport._host == "squid.clam.whelk:443"
    assert transport._ssl_channel_credentials == None


def test_vizier_service_grpc_asyncio_transport_channel():
    channel = aio.secure_channel("http://localhost/", grpc.local_channel_credentials())

    # Check that channel is used if provided.
    transport = transports.VizierServiceGrpcAsyncIOTransport(
        host="squid.clam.whelk",
        channel=channel,
    )
    assert transport.grpc_channel == channel
    assert transport._host == "squid.clam.whelk:443"
    assert transport._ssl_channel_credentials == None


# Remove this test when deprecated arguments (api_mtls_endpoint, client_cert_source) are
# removed from grpc/grpc_asyncio transport constructor.
@pytest.mark.parametrize(
    "transport_class",
    [
        transports.VizierServiceGrpcTransport,
        transports.VizierServiceGrpcAsyncIOTransport,
    ],
)
def test_vizier_service_transport_channel_mtls_with_client_cert_source(transport_class):
    with mock.patch(
        "grpc.ssl_channel_credentials", autospec=True
    ) as grpc_ssl_channel_cred:
        with mock.patch.object(
            transport_class, "create_channel"
        ) as grpc_create_channel:
            mock_ssl_cred = mock.Mock()
            grpc_ssl_channel_cred.return_value = mock_ssl_cred

            mock_grpc_channel = mock.Mock()
            grpc_create_channel.return_value = mock_grpc_channel

            cred = ga_credentials.AnonymousCredentials()
            with pytest.warns(DeprecationWarning):
                with mock.patch.object(google.auth, "default") as adc:
                    adc.return_value = (cred, None)
                    transport = transport_class(
                        host="squid.clam.whelk",
                        api_mtls_endpoint="mtls.squid.clam.whelk",
                        client_cert_source=client_cert_source_callback,
                    )
                    adc.assert_called_once()

            grpc_ssl_channel_cred.assert_called_once_with(
                certificate_chain=b"cert bytes", private_key=b"key bytes"
            )
            grpc_create_channel.assert_called_once_with(
                "mtls.squid.clam.whelk:443",
                credentials=cred,
                credentials_file=None,
                scopes=None,
                ssl_credentials=mock_ssl_cred,
                quota_project_id=None,
                options=[
                    ("grpc.max_send_message_length", -1),
                    ("grpc.max_receive_message_length", -1),
                ],
            )
            assert transport.grpc_channel == mock_grpc_channel
            assert transport._ssl_channel_credentials == mock_ssl_cred


# Remove this test when deprecated arguments (api_mtls_endpoint, client_cert_source) are
# removed from grpc/grpc_asyncio transport constructor.
@pytest.mark.parametrize(
    "transport_class",
    [
        transports.VizierServiceGrpcTransport,
        transports.VizierServiceGrpcAsyncIOTransport,
    ],
)
def test_vizier_service_transport_channel_mtls_with_adc(transport_class):
    mock_ssl_cred = mock.Mock()
    with mock.patch.multiple(
        "google.auth.transport.grpc.SslCredentials",
        __init__=mock.Mock(return_value=None),
        ssl_credentials=mock.PropertyMock(return_value=mock_ssl_cred),
    ):
        with mock.patch.object(
            transport_class, "create_channel"
        ) as grpc_create_channel:
            mock_grpc_channel = mock.Mock()
            grpc_create_channel.return_value = mock_grpc_channel
            mock_cred = mock.Mock()

            with pytest.warns(DeprecationWarning):
                transport = transport_class(
                    host="squid.clam.whelk",
                    credentials=mock_cred,
                    api_mtls_endpoint="mtls.squid.clam.whelk",
                    client_cert_source=None,
                )

            grpc_create_channel.assert_called_once_with(
                "mtls.squid.clam.whelk:443",
                credentials=mock_cred,
                credentials_file=None,
                scopes=None,
                ssl_credentials=mock_ssl_cred,
                quota_project_id=None,
                options=[
                    ("grpc.max_send_message_length", -1),
                    ("grpc.max_receive_message_length", -1),
                ],
            )
            assert transport.grpc_channel == mock_grpc_channel


def test_vizier_service_grpc_lro_client():
    client = VizierServiceClient(
        credentials=ga_credentials.AnonymousCredentials(),
        transport="grpc",
    )
    transport = client.transport

    # Ensure that we have a api-core operations client.
    assert isinstance(
        transport.operations_client,
        operations_v1.OperationsClient,
    )

    # Ensure that subsequent calls to the property send the exact same object.
    assert transport.operations_client is transport.operations_client


def test_vizier_service_grpc_lro_async_client():
    client = VizierServiceAsyncClient(
        credentials=ga_credentials.AnonymousCredentials(),
        transport="grpc_asyncio",
    )
    transport = client.transport

    # Ensure that we have a api-core operations client.
    assert isinstance(
        transport.operations_client,
        operations_v1.OperationsAsyncClient,
    )

    # Ensure that subsequent calls to the property send the exact same object.
    assert transport.operations_client is transport.operations_client


def test_custom_job_path():
    project = "squid"
    location = "clam"
    custom_job = "whelk"
    expected = "projects/{project}/locations/{location}/customJobs/{custom_job}".format(
        project=project,
        location=location,
        custom_job=custom_job,
    )
    actual = VizierServiceClient.custom_job_path(project, location, custom_job)
    assert expected == actual


def test_parse_custom_job_path():
    expected = {
        "project": "octopus",
        "location": "oyster",
        "custom_job": "nudibranch",
    }
    path = VizierServiceClient.custom_job_path(**expected)

    # Check that the path construction is reversible.
    actual = VizierServiceClient.parse_custom_job_path(path)
    assert expected == actual


def test_study_path():
    project = "cuttlefish"
    location = "mussel"
    study = "winkle"
    expected = "projects/{project}/locations/{location}/studies/{study}".format(
        project=project,
        location=location,
        study=study,
    )
    actual = VizierServiceClient.study_path(project, location, study)
    assert expected == actual


def test_parse_study_path():
    expected = {
        "project": "nautilus",
        "location": "scallop",
        "study": "abalone",
    }
    path = VizierServiceClient.study_path(**expected)

    # Check that the path construction is reversible.
    actual = VizierServiceClient.parse_study_path(path)
    assert expected == actual


def test_trial_path():
    project = "squid"
    location = "clam"
    study = "whelk"
    trial = "octopus"
    expected = (
        "projects/{project}/locations/{location}/studies/{study}/trials/{trial}".format(
            project=project,
            location=location,
            study=study,
            trial=trial,
        )
    )
    actual = VizierServiceClient.trial_path(project, location, study, trial)
    assert expected == actual


def test_parse_trial_path():
    expected = {
        "project": "oyster",
        "location": "nudibranch",
        "study": "cuttlefish",
        "trial": "mussel",
    }
    path = VizierServiceClient.trial_path(**expected)

    # Check that the path construction is reversible.
    actual = VizierServiceClient.parse_trial_path(path)
    assert expected == actual


def test_common_billing_account_path():
    billing_account = "winkle"
    expected = "billingAccounts/{billing_account}".format(
        billing_account=billing_account,
    )
    actual = VizierServiceClient.common_billing_account_path(billing_account)
    assert expected == actual


def test_parse_common_billing_account_path():
    expected = {
        "billing_account": "nautilus",
    }
    path = VizierServiceClient.common_billing_account_path(**expected)

    # Check that the path construction is reversible.
    actual = VizierServiceClient.parse_common_billing_account_path(path)
    assert expected == actual


def test_common_folder_path():
    folder = "scallop"
    expected = "folders/{folder}".format(
        folder=folder,
    )
    actual = VizierServiceClient.common_folder_path(folder)
    assert expected == actual


def test_parse_common_folder_path():
    expected = {
        "folder": "abalone",
    }
    path = VizierServiceClient.common_folder_path(**expected)

    # Check that the path construction is reversible.
    actual = VizierServiceClient.parse_common_folder_path(path)
    assert expected == actual


def test_common_organization_path():
    organization = "squid"
    expected = "organizations/{organization}".format(
        organization=organization,
    )
    actual = VizierServiceClient.common_organization_path(organization)
    assert expected == actual


def test_parse_common_organization_path():
    expected = {
        "organization": "clam",
    }
    path = VizierServiceClient.common_organization_path(**expected)

    # Check that the path construction is reversible.
    actual = VizierServiceClient.parse_common_organization_path(path)
    assert expected == actual


def test_common_project_path():
    project = "whelk"
    expected = "projects/{project}".format(
        project=project,
    )
    actual = VizierServiceClient.common_project_path(project)
    assert expected == actual


def test_parse_common_project_path():
    expected = {
        "project": "octopus",
    }
    path = VizierServiceClient.common_project_path(**expected)

    # Check that the path construction is reversible.
    actual = VizierServiceClient.parse_common_project_path(path)
    assert expected == actual


def test_common_location_path():
    project = "oyster"
    location = "nudibranch"
    expected = "projects/{project}/locations/{location}".format(
        project=project,
        location=location,
    )
    actual = VizierServiceClient.common_location_path(project, location)
    assert expected == actual


def test_parse_common_location_path():
    expected = {
        "project": "cuttlefish",
        "location": "mussel",
    }
    path = VizierServiceClient.common_location_path(**expected)

    # Check that the path construction is reversible.
    actual = VizierServiceClient.parse_common_location_path(path)
    assert expected == actual


def test_client_with_default_client_info():
    client_info = gapic_v1.client_info.ClientInfo()

    with mock.patch.object(
        transports.VizierServiceTransport, "_prep_wrapped_messages"
    ) as prep:
        client = VizierServiceClient(
            credentials=ga_credentials.AnonymousCredentials(),
            client_info=client_info,
        )
        prep.assert_called_once_with(client_info)

    with mock.patch.object(
        transports.VizierServiceTransport, "_prep_wrapped_messages"
    ) as prep:
        transport_class = VizierServiceClient.get_transport_class()
        transport = transport_class(
            credentials=ga_credentials.AnonymousCredentials(),
            client_info=client_info,
        )
        prep.assert_called_once_with(client_info)


@pytest.mark.asyncio
async def test_transport_close_async():
    client = VizierServiceAsyncClient(
        credentials=ga_credentials.AnonymousCredentials(),
        transport="grpc_asyncio",
    )
    with mock.patch.object(
        type(getattr(client.transport, "grpc_channel")), "close"
    ) as close:
        async with client:
            close.assert_not_called()
        close.assert_called_once()


def test_transport_close():
    transports = {
        "grpc": "_grpc_channel",
    }

    for transport, close_name in transports.items():
        client = VizierServiceClient(
            credentials=ga_credentials.AnonymousCredentials(), transport=transport
        )
        with mock.patch.object(
            type(getattr(client.transport, close_name)), "close"
        ) as close:
            with client:
                close.assert_not_called()
            close.assert_called_once()


def test_client_ctx():
    transports = [
        "grpc",
    ]
    for transport in transports:
        client = VizierServiceClient(
            credentials=ga_credentials.AnonymousCredentials(), transport=transport
        )
        # Test client calls underlying transport.
        with mock.patch.object(type(client.transport), "close") as close:
            close.assert_not_called()
            with client:
                pass
            close.assert_called()


@pytest.mark.parametrize(
    "client_class,transport_class",
    [
        (VizierServiceClient, transports.VizierServiceGrpcTransport),
        (VizierServiceAsyncClient, transports.VizierServiceGrpcAsyncIOTransport),
    ],
)
def test_api_key_credentials(client_class, transport_class):
    with mock.patch.object(
        google.auth._default, "get_api_key_credentials", create=True
    ) as get_api_key_credentials:
        mock_cred = mock.Mock()
        get_api_key_credentials.return_value = mock_cred
        options = client_options.ClientOptions()
        options.api_key = "api_key"
        with mock.patch.object(transport_class, "__init__") as patched:
            patched.return_value = None
            client = client_class(client_options=options)
            patched.assert_called_once_with(
                credentials=mock_cred,
                credentials_file=None,
                host=client.DEFAULT_ENDPOINT,
                scopes=None,
                client_cert_source_for_mtls=None,
                quota_project_id=None,
                client_info=transports.base.DEFAULT_CLIENT_INFO,
                always_use_jwt_access=True,
            )<|MERGE_RESOLUTION|>--- conflicted
+++ resolved
@@ -95,17 +95,10 @@
 
 
 @pytest.mark.parametrize(
-<<<<<<< HEAD
-    "client_class",
-    [
-        VizierServiceClient,
-        VizierServiceAsyncClient,
-=======
     "client_class,transport_name",
     [
         (VizierServiceClient, "grpc"),
         (VizierServiceAsyncClient, "grpc_asyncio"),
->>>>>>> dc3be45c
     ],
 )
 def test_vizier_service_client_from_service_account_info(client_class, transport_name):
@@ -148,17 +141,10 @@
 
 
 @pytest.mark.parametrize(
-<<<<<<< HEAD
-    "client_class",
-    [
-        VizierServiceClient,
-        VizierServiceAsyncClient,
-=======
     "client_class,transport_name",
     [
         (VizierServiceClient, "grpc"),
         (VizierServiceAsyncClient, "grpc_asyncio"),
->>>>>>> dc3be45c
     ],
 )
 def test_vizier_service_client_from_service_account_file(client_class, transport_name):
@@ -604,8 +590,6 @@
 
 
 @pytest.mark.parametrize(
-<<<<<<< HEAD
-=======
     "client_class,transport_class,transport_name,grpc_helpers",
     [
         (
@@ -672,7 +656,6 @@
 
 
 @pytest.mark.parametrize(
->>>>>>> dc3be45c
     "request_type",
     [
         vizier_service.CreateStudyRequest,
@@ -798,11 +781,7 @@
     _, _, kw = call.mock_calls[0]
     assert (
         "x-goog-request-params",
-<<<<<<< HEAD
-        "parent=parent/value",
-=======
         "parent=parent_value",
->>>>>>> dc3be45c
     ) in kw["metadata"]
 
 
@@ -832,11 +811,7 @@
     _, _, kw = call.mock_calls[0]
     assert (
         "x-goog-request-params",
-<<<<<<< HEAD
-        "parent=parent/value",
-=======
         "parent=parent_value",
->>>>>>> dc3be45c
     ) in kw["metadata"]
 
 
@@ -1056,11 +1031,7 @@
     _, _, kw = call.mock_calls[0]
     assert (
         "x-goog-request-params",
-<<<<<<< HEAD
-        "name=name/value",
-=======
         "name=name_value",
->>>>>>> dc3be45c
     ) in kw["metadata"]
 
 
@@ -1090,11 +1061,7 @@
     _, _, kw = call.mock_calls[0]
     assert (
         "x-goog-request-params",
-<<<<<<< HEAD
-        "name=name/value",
-=======
         "name=name_value",
->>>>>>> dc3be45c
     ) in kw["metadata"]
 
 
@@ -1292,11 +1259,7 @@
     _, _, kw = call.mock_calls[0]
     assert (
         "x-goog-request-params",
-<<<<<<< HEAD
-        "parent=parent/value",
-=======
         "parent=parent_value",
->>>>>>> dc3be45c
     ) in kw["metadata"]
 
 
@@ -1328,11 +1291,7 @@
     _, _, kw = call.mock_calls[0]
     assert (
         "x-goog-request-params",
-<<<<<<< HEAD
-        "parent=parent/value",
-=======
         "parent=parent_value",
->>>>>>> dc3be45c
     ) in kw["metadata"]
 
 
@@ -1489,28 +1448,16 @@
             vizier_service.ListStudiesResponse(
                 studies=[],
                 next_page_token="def",
-<<<<<<< HEAD
             ),
             vizier_service.ListStudiesResponse(
                 studies=[
                     study.Study(),
                 ],
                 next_page_token="ghi",
-=======
->>>>>>> dc3be45c
             ),
             vizier_service.ListStudiesResponse(
                 studies=[
                     study.Study(),
-<<<<<<< HEAD
-=======
-                ],
-                next_page_token="ghi",
-            ),
-            vizier_service.ListStudiesResponse(
-                studies=[
-                    study.Study(),
->>>>>>> dc3be45c
                     study.Study(),
                 ],
             ),
@@ -1523,68 +1470,6 @@
 
 @pytest.mark.asyncio
 async def test_list_studies_async_pager():
-    client = VizierServiceAsyncClient(
-        credentials=ga_credentials.AnonymousCredentials,
-    )
-
-    # Mock the actual call within the gRPC stub, and fake the request.
-    with mock.patch.object(
-        type(client.transport.list_studies), "__call__", new_callable=mock.AsyncMock
-    ) as call:
-        # Set the response to a series of pages.
-        call.side_effect = (
-            vizier_service.ListStudiesResponse(
-                studies=[
-                    study.Study(),
-                    study.Study(),
-                    study.Study(),
-                ],
-                next_page_token="abc",
-            ),
-            vizier_service.ListStudiesResponse(
-                studies=[],
-                next_page_token="def",
-<<<<<<< HEAD
-=======
-            ),
-            vizier_service.ListStudiesResponse(
-                studies=[
-                    study.Study(),
-                ],
-                next_page_token="ghi",
->>>>>>> dc3be45c
-            ),
-            vizier_service.ListStudiesResponse(
-                studies=[
-                    study.Study(),
-<<<<<<< HEAD
-                ],
-                next_page_token="ghi",
-            ),
-            vizier_service.ListStudiesResponse(
-                studies=[
-                    study.Study(),
-=======
->>>>>>> dc3be45c
-                    study.Study(),
-                ],
-            ),
-            RuntimeError,
-        )
-        async_pager = await client.list_studies(
-            request={},
-        )
-        assert async_pager.next_page_token == "abc"
-        responses = []
-        async for response in async_pager:  # pragma: no branch
-            responses.append(response)
-
-        assert len(responses) == 6
-        assert all(isinstance(i, study.Study) for i in responses)
-
-
-@pytest.mark.asyncio
-async def test_list_studies_async_pages():
     client = VizierServiceAsyncClient(
         credentials=ga_credentials.AnonymousCredentials,
     )
@@ -1621,6 +1506,56 @@
             ),
             RuntimeError,
         )
+        async_pager = await client.list_studies(
+            request={},
+        )
+        assert async_pager.next_page_token == "abc"
+        responses = []
+        async for response in async_pager:  # pragma: no branch
+            responses.append(response)
+
+        assert len(responses) == 6
+        assert all(isinstance(i, study.Study) for i in responses)
+
+
+@pytest.mark.asyncio
+async def test_list_studies_async_pages():
+    client = VizierServiceAsyncClient(
+        credentials=ga_credentials.AnonymousCredentials,
+    )
+
+    # Mock the actual call within the gRPC stub, and fake the request.
+    with mock.patch.object(
+        type(client.transport.list_studies), "__call__", new_callable=mock.AsyncMock
+    ) as call:
+        # Set the response to a series of pages.
+        call.side_effect = (
+            vizier_service.ListStudiesResponse(
+                studies=[
+                    study.Study(),
+                    study.Study(),
+                    study.Study(),
+                ],
+                next_page_token="abc",
+            ),
+            vizier_service.ListStudiesResponse(
+                studies=[],
+                next_page_token="def",
+            ),
+            vizier_service.ListStudiesResponse(
+                studies=[
+                    study.Study(),
+                ],
+                next_page_token="ghi",
+            ),
+            vizier_service.ListStudiesResponse(
+                studies=[
+                    study.Study(),
+                    study.Study(),
+                ],
+            ),
+            RuntimeError,
+        )
         pages = []
         async for page_ in (
             await client.list_studies(request={})
@@ -1736,11 +1671,7 @@
     _, _, kw = call.mock_calls[0]
     assert (
         "x-goog-request-params",
-<<<<<<< HEAD
-        "name=name/value",
-=======
         "name=name_value",
->>>>>>> dc3be45c
     ) in kw["metadata"]
 
 
@@ -1770,11 +1701,7 @@
     _, _, kw = call.mock_calls[0]
     assert (
         "x-goog-request-params",
-<<<<<<< HEAD
-        "name=name/value",
-=======
         "name=name_value",
->>>>>>> dc3be45c
     ) in kw["metadata"]
 
 
@@ -1984,11 +1911,7 @@
     _, _, kw = call.mock_calls[0]
     assert (
         "x-goog-request-params",
-<<<<<<< HEAD
-        "parent=parent/value",
-=======
         "parent=parent_value",
->>>>>>> dc3be45c
     ) in kw["metadata"]
 
 
@@ -2018,11 +1941,7 @@
     _, _, kw = call.mock_calls[0]
     assert (
         "x-goog-request-params",
-<<<<<<< HEAD
-        "parent=parent/value",
-=======
         "parent=parent_value",
->>>>>>> dc3be45c
     ) in kw["metadata"]
 
 
@@ -2214,11 +2133,7 @@
     _, _, kw = call.mock_calls[0]
     assert (
         "x-goog-request-params",
-<<<<<<< HEAD
-        "parent=parent/value",
-=======
         "parent=parent_value",
->>>>>>> dc3be45c
     ) in kw["metadata"]
 
 
@@ -2250,11 +2165,7 @@
     _, _, kw = call.mock_calls[0]
     assert (
         "x-goog-request-params",
-<<<<<<< HEAD
-        "parent=parent/value",
-=======
         "parent=parent_value",
->>>>>>> dc3be45c
     ) in kw["metadata"]
 
 
@@ -2392,11 +2303,7 @@
     _, _, kw = call.mock_calls[0]
     assert (
         "x-goog-request-params",
-<<<<<<< HEAD
-        "parent=parent/value",
-=======
         "parent=parent_value",
->>>>>>> dc3be45c
     ) in kw["metadata"]
 
 
@@ -2426,11 +2333,7 @@
     _, _, kw = call.mock_calls[0]
     assert (
         "x-goog-request-params",
-<<<<<<< HEAD
-        "parent=parent/value",
-=======
         "parent=parent_value",
->>>>>>> dc3be45c
     ) in kw["metadata"]
 
 
@@ -2658,11 +2561,7 @@
     _, _, kw = call.mock_calls[0]
     assert (
         "x-goog-request-params",
-<<<<<<< HEAD
-        "name=name/value",
-=======
         "name=name_value",
->>>>>>> dc3be45c
     ) in kw["metadata"]
 
 
@@ -2692,11 +2591,7 @@
     _, _, kw = call.mock_calls[0]
     assert (
         "x-goog-request-params",
-<<<<<<< HEAD
-        "name=name/value",
-=======
         "name=name_value",
->>>>>>> dc3be45c
     ) in kw["metadata"]
 
 
@@ -2894,11 +2789,7 @@
     _, _, kw = call.mock_calls[0]
     assert (
         "x-goog-request-params",
-<<<<<<< HEAD
-        "parent=parent/value",
-=======
         "parent=parent_value",
->>>>>>> dc3be45c
     ) in kw["metadata"]
 
 
@@ -2930,11 +2821,7 @@
     _, _, kw = call.mock_calls[0]
     assert (
         "x-goog-request-params",
-<<<<<<< HEAD
-        "parent=parent/value",
-=======
         "parent=parent_value",
->>>>>>> dc3be45c
     ) in kw["metadata"]
 
 
@@ -3351,11 +3238,7 @@
     _, _, kw = call.mock_calls[0]
     assert (
         "x-goog-request-params",
-<<<<<<< HEAD
-        "trial_name=trial_name/value",
-=======
         "trial_name=trial_name_value",
->>>>>>> dc3be45c
     ) in kw["metadata"]
 
 
@@ -3387,11 +3270,7 @@
     _, _, kw = call.mock_calls[0]
     assert (
         "x-goog-request-params",
-<<<<<<< HEAD
-        "trial_name=trial_name/value",
-=======
         "trial_name=trial_name_value",
->>>>>>> dc3be45c
     ) in kw["metadata"]
 
 
@@ -3529,11 +3408,7 @@
     _, _, kw = call.mock_calls[0]
     assert (
         "x-goog-request-params",
-<<<<<<< HEAD
-        "name=name/value",
-=======
         "name=name_value",
->>>>>>> dc3be45c
     ) in kw["metadata"]
 
 
@@ -3563,11 +3438,7 @@
     _, _, kw = call.mock_calls[0]
     assert (
         "x-goog-request-params",
-<<<<<<< HEAD
-        "name=name/value",
-=======
         "name=name_value",
->>>>>>> dc3be45c
     ) in kw["metadata"]
 
 
@@ -3677,11 +3548,7 @@
     _, _, kw = call.mock_calls[0]
     assert (
         "x-goog-request-params",
-<<<<<<< HEAD
-        "name=name/value",
-=======
         "name=name_value",
->>>>>>> dc3be45c
     ) in kw["metadata"]
 
 
@@ -3711,11 +3578,7 @@
     _, _, kw = call.mock_calls[0]
     assert (
         "x-goog-request-params",
-<<<<<<< HEAD
-        "name=name/value",
-=======
         "name=name_value",
->>>>>>> dc3be45c
     ) in kw["metadata"]
 
 
@@ -3916,11 +3779,7 @@
     _, _, kw = call.mock_calls[0]
     assert (
         "x-goog-request-params",
-<<<<<<< HEAD
-        "trial_name=trial_name/value",
-=======
         "trial_name=trial_name_value",
->>>>>>> dc3be45c
     ) in kw["metadata"]
 
 
@@ -3954,11 +3813,7 @@
     _, _, kw = call.mock_calls[0]
     assert (
         "x-goog-request-params",
-<<<<<<< HEAD
-        "trial_name=trial_name/value",
-=======
         "trial_name=trial_name_value",
->>>>>>> dc3be45c
     ) in kw["metadata"]
 
 
@@ -4096,11 +3951,7 @@
     _, _, kw = call.mock_calls[0]
     assert (
         "x-goog-request-params",
-<<<<<<< HEAD
-        "name=name/value",
-=======
         "name=name_value",
->>>>>>> dc3be45c
     ) in kw["metadata"]
 
 
@@ -4130,11 +3981,7 @@
     _, _, kw = call.mock_calls[0]
     assert (
         "x-goog-request-params",
-<<<<<<< HEAD
-        "name=name/value",
-=======
         "name=name_value",
->>>>>>> dc3be45c
     ) in kw["metadata"]
 
 
@@ -4255,11 +4102,7 @@
     _, _, kw = call.mock_calls[0]
     assert (
         "x-goog-request-params",
-<<<<<<< HEAD
-        "parent=parent/value",
-=======
         "parent=parent_value",
->>>>>>> dc3be45c
     ) in kw["metadata"]
 
 
@@ -4293,11 +4136,7 @@
     _, _, kw = call.mock_calls[0]
     assert (
         "x-goog-request-params",
-<<<<<<< HEAD
-        "parent=parent/value",
-=======
         "parent=parent_value",
->>>>>>> dc3be45c
     ) in kw["metadata"]
 
 
