--- conflicted
+++ resolved
@@ -30,10 +30,7 @@
 # WARNING - WARNING - WARNING - WARNING - WARNING
 
 BLACK_VERSION = "black==22.3.0"
-<<<<<<< HEAD
-=======
 ISORT_VERSION = "isort==5.10.1"
->>>>>>> dc3be45c
 
 # Copy `noxfile_config.py` to your directory and modify it instead.
 
