--- conflicted
+++ resolved
@@ -58,7 +58,6 @@
 datasets_extra_require = [
     "pyarrow >= 3.0.0, < 8.0dev",
 ]
-<<<<<<< HEAD
 prediction_extra_require = [
     "docker >= 5.0.3",
     # TODO: remove the upper bound after a new version is released.
@@ -66,10 +65,9 @@
     "fastapi >= 0.71.0, <0.76.0",
     "starlette >= 0.17.1",
     "uvicorn >= 0.16.0",
-=======
+]
 private_endpoints_extra_require = [
     "urllib3 >=1.21.1, <1.27",
->>>>>>> 23a8a278
 ]
 full_extra_require = list(
     set(
@@ -80,21 +78,14 @@
         + featurestore_extra_require
         + pipelines_extra_require
         + datasets_extra_require
-<<<<<<< HEAD
         + prediction_extra_require
-=======
         + private_endpoints_extra_require
->>>>>>> 23a8a278
     )
 )
 testing_extra_require = (
     full_extra_require
     + profiler_extra_require
-<<<<<<< HEAD
-    + ["grpcio-testing", "pytest-asyncio", "pytest-xdist", "ipython"]
-=======
-    + ["grpcio-testing", "pytest-xdist", "ipython", "kfp"]
->>>>>>> 23a8a278
+    + ["grpcio-testing", "pytest-asyncio", "pytest-xdist", "ipython", "kfp"]
 )
 
 
@@ -140,14 +131,10 @@
         "xai": xai_extra_require,
         "lit": lit_extra_require,
         "cloud_profiler": profiler_extra_require,
-<<<<<<< HEAD
         "pipelines": pipelines_extra_requires,
         "prediction": prediction_extra_require,
-=======
-        "pipelines": pipelines_extra_require,
         "datasets": datasets_extra_require,
         "private_endpoints": private_endpoints_extra_require,
->>>>>>> 23a8a278
     },
     python_requires=">=3.7",
     classifiers=[
